--- conflicted
+++ resolved
@@ -112,13 +112,6 @@
             template_name = 'swe_claude.j2'
         elif 'gemini' in llm_model:
             template_name = 'swe_gemini.j2'
-<<<<<<< HEAD
-        else:
-            template_name = 'swe_default.j2'  # Default for 'swe' mode
-    else:
-        # Fallback or error handling if mode is unexpected
-        logger.error(f"Unexpected evaluation mode: {mode}. Falling back to default.")
-=======
         elif 'gpt-4.1' in llm_model:
             template_name = 'swe_gpt4.j2'
         else:
@@ -128,7 +121,6 @@
     else:
         # Fallback or error handling if mode is unexpected
         logger.error(f'Unexpected evaluation mode: {mode}. Falling back to default.')
->>>>>>> 4f5e1467
         template_name = 'swe_default.j2'
 
     # Set up Jinja2 environment
@@ -150,11 +142,7 @@
             f'The following command can be used to run the tests: `{list(MAP_REPO_TO_TEST_FRAMEWORK_VERBOSE[instance.repo].values())[0]}`. Make sure they fail in the expected way.\n'
         )
     else:
-<<<<<<< HEAD
-        context['test_instructions'] = '' # Ensure it's defined for other modes
-=======
         context['test_instructions'] = ''  # Ensure it's defined for other modes
->>>>>>> 4f5e1467
 
     # Render the instruction
     instruction = template.render(context)
@@ -257,13 +245,9 @@
     agent_config = AgentConfig(
         enable_jupyter=False,
         enable_browsing=RUN_WITH_BROWSING,
-<<<<<<< HEAD
-        enable_llm_editor=False,
-        enable_llm_diff=True,
-=======
         enable_llm_editor=ENABLE_LLM_EDITOR,
         enable_mcp=False,
->>>>>>> 4f5e1467
+        enable_llm_diff=True,
         condenser=metadata.condenser_config,
         enable_prompt_extensions=False,
     )
@@ -316,7 +300,7 @@
         obs.exit_code == 0,
         f'Failed to export DEBUG=1: {str(obs)}',
     )
-    
+
     # inject the init script
     script_dir = os.path.dirname(__file__)
 
