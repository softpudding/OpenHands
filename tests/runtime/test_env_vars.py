"""Env vars related tests for the DockerRuntime, which connects to the ActionExecutor running in the sandbox."""

import os
from unittest.mock import patch

<<<<<<< HEAD
from conftest import close_test_runtime, create_runtime_and_config
=======
import pytest
from conftest import _close_test_runtime, _load_runtime
>>>>>>> 8cc03999

from openhands.events.action import CmdRunAction
from openhands.events.observation import CmdOutputObservation

# ============================================================================================================================
# Environment variables tests
# ============================================================================================================================


def test_env_vars_os_environ(temp_dir, runtime_cls, run_as_openhands):
    with patch.dict(os.environ, {'SANDBOX_ENV_FOOBAR': 'BAZ'}):
        runtime, config = create_runtime_and_config(
            temp_dir, runtime_cls, run_as_openhands
        )

        obs: CmdOutputObservation = runtime.run_action(CmdRunAction(command='env'))
        print(obs)

        obs: CmdOutputObservation = runtime.run_action(
            CmdRunAction(command='echo $FOOBAR')
        )
        print(obs)
        assert obs.exit_code == 0, 'The exit code should be 0.'
        assert obs.content.strip().split('\n\r')[0].strip() == 'BAZ', (
            f'Output: [{obs.content}] for {runtime_cls}'
        )

        close_test_runtime(runtime)


def test_env_vars_runtime_operations(temp_dir, runtime_cls):
    runtime, config = create_runtime_and_config(temp_dir, runtime_cls)

    # Test adding single env var
    runtime.add_env_vars({'QUUX': 'abc"def'})
    obs = runtime.run_action(CmdRunAction(command='echo $QUUX'))
    assert (
        obs.exit_code == 0 and obs.content.strip().split('\r\n')[0].strip() == 'abc"def'
    )

    # Test adding multiple env vars
    runtime.add_env_vars({'FOOBAR': 'xyz'})
    obs = runtime.run_action(CmdRunAction(command='echo $QUUX $FOOBAR'))
    assert (
        obs.exit_code == 0
        and obs.content.strip().split('\r\n')[0].strip() == 'abc"def xyz'
    )

    # Test adding empty dict
    prev_env = runtime.run_action(CmdRunAction(command='env')).content
    runtime.add_env_vars({})
    current_env = runtime.run_action(CmdRunAction(command='env')).content
    assert prev_env == current_env

    # Test overwriting env vars
    runtime.add_env_vars({'QUUX': 'new_value'})
    obs = runtime.run_action(CmdRunAction(command='echo $QUUX'))
    assert (
        obs.exit_code == 0
        and obs.content.strip().split('\r\n')[0].strip() == 'new_value'
    )

    close_test_runtime(runtime)


def test_env_vars_added_by_config(temp_dir, runtime_cls):
    runtime, config = create_runtime_and_config(
        temp_dir,
        runtime_cls,
        runtime_startup_env_vars={'ADDED_ENV_VAR': 'added_value'},
    )

    # Test adding single env var
    obs = runtime.run_action(CmdRunAction(command='echo $ADDED_ENV_VAR'))
    assert (
        obs.exit_code == 0
        and obs.content.strip().split('\r\n')[0].strip() == 'added_value'
    )
    close_test_runtime(runtime)


@pytest.mark.skipif(
    os.environ.get('TEST_RUNTIME') in ['cli', 'local'],
    reason='This test is specific to DockerRuntime and its pause/resume persistence',
)
def test_docker_runtime_env_vars_persist_after_restart(temp_dir):
    from openhands.runtime.impl.docker.docker_runtime import DockerRuntime

    runtime, config = create_runtime_and_config(temp_dir, DockerRuntime)

    # Add a test environment variable
    runtime.add_env_vars({'GITHUB_TOKEN': 'test_token'})

    # Verify the variable is set in current session
    obs = runtime.run_action(CmdRunAction(command='echo $GITHUB_TOKEN'))
    assert obs.exit_code == 0
    assert obs.content.strip().split('\r\n')[0].strip() == 'test_token'

    # Verify the variable is added to .bashrc
    obs = runtime.run_action(
        CmdRunAction(command='grep "^export GITHUB_TOKEN=" ~/.bashrc')
    )
    assert obs.exit_code == 0
    assert 'export GITHUB_TOKEN=' in obs.content

    # Test pause/resume cycle
    runtime.pause()
    runtime.resume()

    # Verify the variable persists after restart
    obs = runtime.run_action(CmdRunAction(command='echo $GITHUB_TOKEN'))
    assert obs.exit_code == 0
    assert obs.content.strip().split('\r\n')[0].strip() == 'test_token'

    close_test_runtime(runtime)<|MERGE_RESOLUTION|>--- conflicted
+++ resolved
@@ -3,12 +3,8 @@
 import os
 from unittest.mock import patch
 
-<<<<<<< HEAD
+import pytest
 from conftest import close_test_runtime, create_runtime_and_config
-=======
-import pytest
-from conftest import _close_test_runtime, _load_runtime
->>>>>>> 8cc03999
 
 from openhands.events.action import CmdRunAction
 from openhands.events.observation import CmdOutputObservation
@@ -20,9 +16,7 @@
 
 def test_env_vars_os_environ(temp_dir, runtime_cls, run_as_openhands):
     with patch.dict(os.environ, {'SANDBOX_ENV_FOOBAR': 'BAZ'}):
-        runtime, config = create_runtime_and_config(
-            temp_dir, runtime_cls, run_as_openhands
-        )
+        runtime, _ = create_runtime_and_config(temp_dir, runtime_cls, run_as_openhands)
 
         obs: CmdOutputObservation = runtime.run_action(CmdRunAction(command='env'))
         print(obs)
@@ -40,7 +34,7 @@
 
 
 def test_env_vars_runtime_operations(temp_dir, runtime_cls):
-    runtime, config = create_runtime_and_config(temp_dir, runtime_cls)
+    runtime, _ = create_runtime_and_config(temp_dir, runtime_cls)
 
     # Test adding single env var
     runtime.add_env_vars({'QUUX': 'abc"def'})
@@ -75,7 +69,7 @@
 
 
 def test_env_vars_added_by_config(temp_dir, runtime_cls):
-    runtime, config = create_runtime_and_config(
+    runtime, _ = create_runtime_and_config(
         temp_dir,
         runtime_cls,
         runtime_startup_env_vars={'ADDED_ENV_VAR': 'added_value'},
@@ -97,7 +91,7 @@
 def test_docker_runtime_env_vars_persist_after_restart(temp_dir):
     from openhands.runtime.impl.docker.docker_runtime import DockerRuntime
 
-    runtime, config = create_runtime_and_config(temp_dir, DockerRuntime)
+    runtime, _ = create_runtime_and_config(temp_dir, DockerRuntime)
 
     # Add a test environment variable
     runtime.add_env_vars({'GITHUB_TOKEN': 'test_token'})
