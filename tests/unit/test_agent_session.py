--- conflicted
+++ resolved
@@ -8,12 +8,8 @@
 from openhands.core.config import LLMConfig, OpenHandsConfig
 from openhands.core.config.agent_config import AgentConfig
 from openhands.events import EventStream, EventStreamSubscriber
-<<<<<<< HEAD
+from openhands.integrations.service_types import ProviderType
 from openhands.llm.llm_registry import LLMRegistry
-=======
-from openhands.integrations.service_types import ProviderType
-from openhands.llm import LLM
->>>>>>> a885e9e4
 from openhands.llm.metrics import Metrics
 from openhands.memory.memory import Memory
 from openhands.runtime.impl.action_execution.action_execution_client import (
@@ -420,13 +416,11 @@
         session.controller.agent.reset()
 
         # Budget control flag should still reflect the accumulated cost after reset
-<<<<<<< HEAD
         session.controller.state_tracker.sync_budget_flag_with_metrics()
         assert (
             session.controller.state.budget_flag.current_value
             == test_cost + additional_cost
         )
-=======
         assert session.controller.state.budget_flag.current_value == test_cost + 0.1
 
 
@@ -469,5 +463,4 @@
 
     # Verify that Bitbucket token remains (no custom secret for it)
     assert ProviderType.BITBUCKET in result
-    assert result[ProviderType.BITBUCKET] == 'bitbucket_token_789'
->>>>>>> a885e9e4
+    assert result[ProviderType.BITBUCKET] == 'bitbucket_token_789'