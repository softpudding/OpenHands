from openhands.core.schema.observation import ObservationType
from openhands.events.action.files import FileEditSource
from openhands.events.event import RecallType
from openhands.events.observation import (
    CmdOutputMetadata,
    CmdOutputObservation,
    FileEditObservation,
    Observation,
    RecallObservation,
)
from openhands.events.observation.agent import MicroagentKnowledge
from openhands.events.observation.commands import MAX_CMD_OUTPUT_SIZE
from openhands.events.serialization import (
    event_from_dict,
    event_to_dict,
    event_to_trajectory,
)
from openhands.events.serialization.observation import observation_from_dict


def serialization_deserialization(
    original_observation_dict, cls, max_message_chars: int = 10000
):
    observation_instance = event_from_dict(original_observation_dict)
    assert isinstance(observation_instance, Observation), (
        'The observation instance should be an instance of Observation.'
    )
    assert isinstance(observation_instance, cls), (
        f'The observation instance should be an instance of {cls}.'
    )
    serialized_observation_dict = event_to_dict(observation_instance)
    serialized_observation_trajectory = event_to_trajectory(observation_instance)
    assert serialized_observation_dict == original_observation_dict, (
        'The serialized observation should match the original observation dict.'
    )
    assert serialized_observation_trajectory == original_observation_dict, (
        'The serialized observation trajectory should match the original observation dict.'
    )


# Additional tests for various observation subclasses can be included here
def test_observation_event_props_serialization_deserialization():
    original_observation_dict = {
        'id': 42,
        'source': 'agent',
        'timestamp': '2021-08-01T12:00:00',
        'observation': 'run',
        'message': 'Command `ls -l` executed with exit code 0.',
        'extras': {
            'command': 'ls -l',
            'hidden': False,
            'metadata': {
                'exit_code': 0,
                'hostname': None,
                'pid': -1,
                'prefix': '',
                'py_interpreter_path': None,
                'suffix': '',
                'username': None,
                'working_dir': None,
            },
        },
        'content': 'foo.txt',
        'success': True,
    }
    serialization_deserialization(original_observation_dict, CmdOutputObservation)


def test_command_output_observation_serialization_deserialization():
    original_observation_dict = {
        'observation': 'run',
        'extras': {
            'command': 'ls -l',
            'hidden': False,
            'metadata': {
                'exit_code': 0,
                'hostname': None,
                'pid': -1,
                'prefix': '',
                'py_interpreter_path': None,
                'suffix': '',
                'username': None,
                'working_dir': None,
            },
        },
        'message': 'Command `ls -l` executed with exit code 0.',
        'content': 'foo.txt',
        'success': True,
    }
    serialization_deserialization(original_observation_dict, CmdOutputObservation)


def test_success_field_serialization():
    # Test success=True
    obs = CmdOutputObservation(
        content='Command succeeded',
        command='ls -l',
        metadata=CmdOutputMetadata(
            exit_code=0,
        ),
    )
    serialized = event_to_dict(obs)
    assert serialized['success'] is True

    # Test success=False
    obs = CmdOutputObservation(
        content='No such file or directory',
        command='ls -l',
        metadata=CmdOutputMetadata(
            exit_code=1,
        ),
    )
    serialized = event_to_dict(obs)
    assert serialized['success'] is False


def test_cmd_output_truncation():
    """Test that large command outputs are truncated during initialization."""
    # Create a large content string that exceeds MAX_CMD_OUTPUT_SIZE (50000 characters)
    large_content = 'a' * 60000  # 60k characters

    # Create a CmdOutputObservation with the large content
    obs = CmdOutputObservation(
        content=large_content,
        command='ls -R',
        metadata=CmdOutputMetadata(
            exit_code=0,
        ),
    )

    # Verify the content was truncated
    assert len(obs.content) < 60000

    # The truncated content might be slightly larger than MAX_CMD_OUTPUT_SIZE
    # due to the added truncation message
    truncation_msg = '[... Observation truncated due to length ...]'
    assert truncation_msg in obs.content

    # The truncation algorithm might add a few extra characters due to the truncation message
    # We'll allow a small margin (1% of MAX_CMD_OUTPUT_SIZE) for the total content length
    margin = int(MAX_CMD_OUTPUT_SIZE * 0.01)  # 1% margin
    assert len(obs.content) <= MAX_CMD_OUTPUT_SIZE + margin

    # Verify the beginning and end of the content are preserved
    half_size = MAX_CMD_OUTPUT_SIZE // 2
    assert obs.content.startswith('a' * half_size)
    assert obs.content.endswith('a' * half_size)


def test_cmd_output_no_truncation():
    """Test that small command outputs are not truncated."""
    # Create a content string that doesn't exceed MAX_CMD_OUTPUT_SIZE (50000 characters)
    # We use a much smaller value for testing efficiency
    small_content = 'a' * 1000  # 1k characters

    # Create a CmdOutputObservation with the small content
    obs = CmdOutputObservation(
        content=small_content,
        command='ls',
        metadata=CmdOutputMetadata(
            exit_code=0,
        ),
    )

    # Verify the content was not truncated
    assert len(obs.content) == 1000
    assert obs.content == small_content


def test_legacy_serialization():
    original_observation_dict = {
        'id': 42,
        'source': 'agent',
        'timestamp': '2021-08-01T12:00:00',
        'observation': 'run',
        'message': 'Command `ls -l` executed with exit code 0.',
        'extras': {
            'command': 'ls -l',
            'hidden': False,
            'exit_code': 0,
            'command_id': 3,
        },
        'content': 'foo.txt',
        'success': True,
    }
    event = event_from_dict(original_observation_dict)
    assert isinstance(event, Observation)
    assert isinstance(event, CmdOutputObservation)
    assert event.metadata.exit_code == 0
    assert event.success is True
    assert event.command == 'ls -l'
    assert event.hidden is False

    event_dict = event_to_dict(event)
    assert event_dict['success'] is True
    assert event_dict['extras']['metadata']['exit_code'] == 0
    assert event_dict['extras']['metadata']['pid'] == 3
    assert event_dict['extras']['command'] == 'ls -l'
    assert event_dict['extras']['hidden'] is False


def test_file_edit_observation_serialization():
    original_observation_dict = {
        'observation': 'edit',
        'extras': {
            '_diff_cache': None,
            'impl_source': FileEditSource.LLM_BASED_EDIT,
            'new_content': None,
            'old_content': None,
            'path': '',
            'prev_exist': False,
            'diff': None,
        },
        'message': 'I edited the file .',
        'content': '[Existing file /path/to/file.txt is edited with 1 changes.]',
    }
    serialization_deserialization(original_observation_dict, FileEditObservation)


def test_file_edit_observation_new_file_serialization():
    original_observation_dict = {
        'observation': 'edit',
        'content': '[New file /path/to/newfile.txt is created with the provided content.]',
        'extras': {
            '_diff_cache': None,
            'impl_source': FileEditSource.LLM_BASED_EDIT,
            'new_content': None,
            'old_content': None,
            'path': '',
            'prev_exist': False,
            'diff': None,
        },
        'message': 'I edited the file .',
    }

    serialization_deserialization(original_observation_dict, FileEditObservation)


def test_file_edit_observation_oh_aci_serialization():
    original_observation_dict = {
        'observation': 'edit',
        'content': 'The file /path/to/file.txt is edited with the provided content.',
        'extras': {
            '_diff_cache': None,
            'impl_source': FileEditSource.LLM_BASED_EDIT,
            'new_content': None,
            'old_content': None,
            'path': '',
            'prev_exist': False,
            'diff': None,
        },
        'message': 'I edited the file .',
    }
    serialization_deserialization(original_observation_dict, FileEditObservation)


def test_file_edit_observation_legacy_serialization():
    original_observation_dict = {
        'observation': 'edit',
        'content': 'content',
        'extras': {
            'path': '/workspace/game_2048.py',
            'prev_exist': False,
            'old_content': None,
            'new_content': 'new content',
            'impl_source': 'oh_aci',
            'formatted_output_and_error': 'File created successfully at: /workspace/game_2048.py',
        },
    }

    event = event_from_dict(original_observation_dict)
    assert isinstance(event, Observation)
    assert isinstance(event, FileEditObservation)
    assert event.impl_source == FileEditSource.OH_ACI
    assert event.path == '/workspace/game_2048.py'
    assert event.prev_exist is False
    assert event.old_content is None
    assert event.new_content == 'new content'
    assert not hasattr(event, 'formatted_output_and_error')

    event_dict = event_to_dict(event)
    assert event_dict['extras']['impl_source'] == 'oh_aci'
    assert event_dict['extras']['path'] == '/workspace/game_2048.py'
    assert event_dict['extras']['prev_exist'] is False
    assert event_dict['extras']['old_content'] is None
    assert event_dict['extras']['new_content'] == 'new content'
    assert 'formatted_output_and_error' not in event_dict['extras']


def test_microagent_observation_serialization():
    original_observation_dict = {
        'observation': 'recall',
        'content': '',
        'message': 'Added workspace context',
        'extras': {
            'recall_type': 'workspace_context',
            'repo_name': 'some_repo_name',
            'repo_directory': 'some_repo_directory',
<<<<<<< HEAD
            'repo_url': 'https://github.com/some_repo_name',
=======
            'repo_branch': '',
>>>>>>> 238ae611
            'working_dir': '',
            'runtime_hosts': {'host1': 8080, 'host2': 8081},
            'repo_instructions': 'complex_repo_instructions',
            'additional_agent_instructions': 'You know it all about this runtime',
            'custom_secrets_descriptions': {'SECRET': 'CUSTOM'},
            'date': '04/12/1023',
            'microagent_knowledge': [],
            'conversation_instructions': 'additional_context',
        },
    }
    serialization_deserialization(original_observation_dict, RecallObservation)


def test_microagent_observation_microagent_knowledge_serialization():
    original_observation_dict = {
        'observation': 'recall',
        'content': '',
        'message': 'Added microagent knowledge',
        'extras': {
            'recall_type': 'knowledge',
            'repo_name': '',
            'repo_directory': '',
<<<<<<< HEAD
            'repo_url': '',
=======
            'repo_branch': '',
>>>>>>> 238ae611
            'repo_instructions': '',
            'runtime_hosts': {},
            'working_dir': '',
            'additional_agent_instructions': '',
            'custom_secrets_descriptions': {},
            'conversation_instructions': 'additional_context',
            'date': '',
            'microagent_knowledge': [
                {
                    'name': 'microagent1',
                    'trigger': 'trigger1',
                    'content': 'content1',
                },
                {
                    'name': 'microagent2',
                    'trigger': 'trigger2',
                    'content': 'content2',
                },
            ],
        },
    }
    serialization_deserialization(original_observation_dict, RecallObservation)


def test_microagent_observation_knowledge_microagent_serialization():
    """Test serialization of a RecallObservation with KNOWLEDGE_MICROAGENT type."""
    # Create a RecallObservation with microagent knowledge content
    original = RecallObservation(
        content='Knowledge microagent information',
        recall_type=RecallType.KNOWLEDGE,
        repo_branch='',
        microagent_knowledge=[
            MicroagentKnowledge(
                name='python_best_practices',
                trigger='python',
                content='Always use virtual environments for Python projects.',
            ),
            MicroagentKnowledge(
                name='git_workflow',
                trigger='git',
                content='Create a new branch for each feature or bugfix.',
            ),
        ],
    )

    # Serialize to dictionary
    serialized = event_to_dict(original)

    # Verify serialized data structure
    assert serialized['observation'] == ObservationType.RECALL
    assert serialized['content'] == 'Knowledge microagent information'
    assert serialized['extras']['recall_type'] == RecallType.KNOWLEDGE.value
    assert len(serialized['extras']['microagent_knowledge']) == 2
    assert serialized['extras']['microagent_knowledge'][0]['trigger'] == 'python'

    # Deserialize back to RecallObservation
    deserialized = observation_from_dict(serialized)

    # Verify properties are preserved
    assert deserialized.recall_type == RecallType.KNOWLEDGE
    assert deserialized.microagent_knowledge == original.microagent_knowledge
    assert deserialized.content == original.content

    # Check that environment info fields are empty
    assert deserialized.repo_name == ''
    assert deserialized.repo_directory == ''
    assert deserialized.repo_instructions == ''
    assert deserialized.runtime_hosts == {}


def test_microagent_observation_environment_serialization():
    """Test serialization of a RecallObservation with ENVIRONMENT type."""
    # Create a RecallObservation with environment info
    original = RecallObservation(
        content='Environment information',
        recall_type=RecallType.WORKSPACE_CONTEXT,
        repo_name='OpenHands',
        repo_directory='/workspace/openhands',
        repo_branch='main',
        repo_instructions="Follow the project's coding style guide.",
        runtime_hosts={'127.0.0.1': 8080, 'localhost': 5000},
        additional_agent_instructions='You know it all about this runtime',
    )

    # Serialize to dictionary
    serialized = event_to_dict(original)

    # Verify serialized data structure
    assert serialized['observation'] == ObservationType.RECALL
    assert serialized['content'] == 'Environment information'
    assert serialized['extras']['recall_type'] == RecallType.WORKSPACE_CONTEXT.value
    assert serialized['extras']['repo_name'] == 'OpenHands'
    assert serialized['extras']['runtime_hosts'] == {
        '127.0.0.1': 8080,
        'localhost': 5000,
    }
    assert (
        serialized['extras']['additional_agent_instructions']
        == 'You know it all about this runtime'
    )
    # Deserialize back to RecallObservation
    deserialized = observation_from_dict(serialized)

    # Verify properties are preserved
    assert deserialized.recall_type == RecallType.WORKSPACE_CONTEXT
    assert deserialized.repo_name == original.repo_name
    assert deserialized.repo_directory == original.repo_directory
    assert deserialized.repo_instructions == original.repo_instructions
    assert deserialized.runtime_hosts == original.runtime_hosts
    assert (
        deserialized.additional_agent_instructions
        == original.additional_agent_instructions
    )
    # Check that knowledge microagent fields are empty
    assert deserialized.microagent_knowledge == []


def test_microagent_observation_combined_serialization():
    """Test serialization of a RecallObservation with both types of information."""
    # Create a RecallObservation with both environment and microagent info
    # Note: In practice, recall_type would still be one specific type,
    # but the object could contain both types of fields
    original = RecallObservation(
        content='Combined information',
        recall_type=RecallType.WORKSPACE_CONTEXT,
        # Environment info
        repo_name='OpenHands',
        repo_directory='/workspace/openhands',
        repo_branch='main',
        repo_instructions="Follow the project's coding style guide.",
        runtime_hosts={'127.0.0.1': 8080},
        additional_agent_instructions='You know it all about this runtime',
        # Knowledge microagent info
        microagent_knowledge=[
            MicroagentKnowledge(
                name='python_best_practices',
                trigger='python',
                content='Always use virtual environments for Python projects.',
            ),
        ],
    )

    # Serialize to dictionary
    serialized = event_to_dict(original)

    # Verify serialized data has both types of fields
    assert serialized['extras']['recall_type'] == RecallType.WORKSPACE_CONTEXT.value
    assert serialized['extras']['repo_name'] == 'OpenHands'
    assert (
        serialized['extras']['microagent_knowledge'][0]['name']
        == 'python_best_practices'
    )
    assert (
        serialized['extras']['additional_agent_instructions']
        == 'You know it all about this runtime'
    )
    # Deserialize back to RecallObservation
    deserialized = observation_from_dict(serialized)

    # Verify all properties are preserved
    assert deserialized.recall_type == RecallType.WORKSPACE_CONTEXT

    # Environment properties
    assert deserialized.repo_name == original.repo_name
    assert deserialized.repo_directory == original.repo_directory
    assert deserialized.repo_instructions == original.repo_instructions
    assert deserialized.runtime_hosts == original.runtime_hosts
    assert (
        deserialized.additional_agent_instructions
        == original.additional_agent_instructions
    )

    # Knowledge microagent properties
    assert deserialized.microagent_knowledge == original.microagent_knowledge<|MERGE_RESOLUTION|>--- conflicted
+++ resolved
@@ -296,11 +296,8 @@
             'recall_type': 'workspace_context',
             'repo_name': 'some_repo_name',
             'repo_directory': 'some_repo_directory',
-<<<<<<< HEAD
             'repo_url': 'https://github.com/some_repo_name',
-=======
             'repo_branch': '',
->>>>>>> 238ae611
             'working_dir': '',
             'runtime_hosts': {'host1': 8080, 'host2': 8081},
             'repo_instructions': 'complex_repo_instructions',
@@ -323,11 +320,8 @@
             'recall_type': 'knowledge',
             'repo_name': '',
             'repo_directory': '',
-<<<<<<< HEAD
             'repo_url': '',
-=======
             'repo_branch': '',
->>>>>>> 238ae611
             'repo_instructions': '',
             'runtime_hosts': {},
             'working_dir': '',
