import pytest

from openhands.core.config.agent_config import AgentConfig
<<<<<<< HEAD
from openhands.core.config.app_config import AppConfig
=======
from openhands.core.config.openhands_config import OpenHandsConfig
>>>>>>> 205f0234
from openhands.core.config.utils import finalize_config

# Define a dummy agent name often used in tests or as a default
DEFAULT_AGENT_NAME = 'CodeActAgent'


def test_finalize_config_cli_disables_jupyter_and_browsing_when_true():
    """
    Test that finalize_config sets enable_jupyter and enable_browsing to False
    when runtime is 'cli' and they were initially True.
    """
    app_config = OpenHandsConfig()
    app_config.runtime = 'cli'

    agent_config = AgentConfig(enable_jupyter=True, enable_browsing=True)
    app_config.agents[DEFAULT_AGENT_NAME] = agent_config

    finalize_config(app_config)

    assert not app_config.agents[DEFAULT_AGENT_NAME].enable_jupyter, (
        "enable_jupyter should be False when runtime is 'cli'"
    )
    assert not app_config.agents[DEFAULT_AGENT_NAME].enable_browsing, (
        "enable_browsing should be False when runtime is 'cli'"
    )


def test_finalize_config_cli_keeps_jupyter_and_browsing_false_when_false():
    """
    Test that finalize_config keeps enable_jupyter and enable_browsing as False
    when runtime is 'cli' and they were initially False.
    """
    app_config = OpenHandsConfig()
    app_config.runtime = 'cli'

    agent_config = AgentConfig(enable_jupyter=False, enable_browsing=False)
    app_config.agents[DEFAULT_AGENT_NAME] = agent_config

    finalize_config(app_config)

    assert not app_config.agents[DEFAULT_AGENT_NAME].enable_jupyter, (
        "enable_jupyter should remain False when runtime is 'cli' and initially False"
    )
    assert not app_config.agents[DEFAULT_AGENT_NAME].enable_browsing, (
        "enable_browsing should remain False when runtime is 'cli' and initially False"
    )


def test_finalize_config_other_runtime_keeps_jupyter_and_browsing_true_by_default():
    """
    Test that finalize_config keeps enable_jupyter and enable_browsing as True (default)
    when runtime is not 'cli'.
    """
    app_config = OpenHandsConfig()
    app_config.runtime = 'docker'  # A non-cli runtime

    # AgentConfig defaults enable_jupyter and enable_browsing to True
    agent_config = AgentConfig()
    app_config.agents[DEFAULT_AGENT_NAME] = agent_config

    finalize_config(app_config)

    assert app_config.agents[DEFAULT_AGENT_NAME].enable_jupyter, (
        'enable_jupyter should remain True by default for non-cli runtimes'
    )
    assert app_config.agents[DEFAULT_AGENT_NAME].enable_browsing, (
        'enable_browsing should remain True by default for non-cli runtimes'
    )


def test_finalize_config_other_runtime_keeps_jupyter_and_browsing_false_if_set():
    """
    Test that finalize_config keeps enable_jupyter and enable_browsing as False
    when runtime is not 'cli' but they were explicitly set to False.
    """
    app_config = OpenHandsConfig()
    app_config.runtime = 'docker'  # A non-cli runtime

    agent_config = AgentConfig(enable_jupyter=False, enable_browsing=False)
    app_config.agents[DEFAULT_AGENT_NAME] = agent_config

    finalize_config(app_config)

    assert not app_config.agents[DEFAULT_AGENT_NAME].enable_jupyter, (
        'enable_jupyter should remain False for non-cli runtimes if explicitly set to False'
    )
    assert not app_config.agents[DEFAULT_AGENT_NAME].enable_browsing, (
        'enable_browsing should remain False for non-cli runtimes if explicitly set to False'
    )


def test_finalize_config_no_agents_defined():
    """
    Test that finalize_config runs without error if no agents are defined in the config,
    even when runtime is 'cli'.
    """
    app_config = OpenHandsConfig()
    app_config.runtime = 'cli'
    # No agents are added to app_config.agents

    try:
        finalize_config(app_config)
    except Exception as e:
        pytest.fail(f'finalize_config raised an exception with no agents defined: {e}')


def test_finalize_config_multiple_agents_cli_runtime():
    """
    Test that finalize_config correctly disables jupyter and browsing for multiple agents
    when runtime is 'cli'.
    """
    app_config = OpenHandsConfig()
    app_config.runtime = 'cli'

    agent_config1 = AgentConfig(enable_jupyter=True, enable_browsing=True)
    agent_config2 = AgentConfig(enable_jupyter=True, enable_browsing=True)
    app_config.agents['Agent1'] = agent_config1
    app_config.agents['Agent2'] = agent_config2

    finalize_config(app_config)

    assert not app_config.agents['Agent1'].enable_jupyter, (
        'Jupyter should be disabled for Agent1'
    )
    assert not app_config.agents['Agent1'].enable_browsing, (
        'Browsing should be disabled for Agent1'
    )
    assert not app_config.agents['Agent2'].enable_jupyter, (
        'Jupyter should be disabled for Agent2'
    )
    assert not app_config.agents['Agent2'].enable_browsing, (
        'Browsing should be disabled for Agent2'
    )


def test_finalize_config_multiple_agents_other_runtime():
    """
    Test that finalize_config correctly keeps jupyter and browsing enabled (or as set)
    for multiple agents when runtime is not 'cli'.
    """
    app_config = OpenHandsConfig()
    app_config.runtime = 'docker'

    agent_config1 = AgentConfig(enable_jupyter=True, enable_browsing=True)  # Defaults
    agent_config2 = AgentConfig(
        enable_jupyter=False, enable_browsing=False
    )  # Explicitly false
    app_config.agents['Agent1'] = agent_config1
    app_config.agents['Agent2'] = agent_config2

    finalize_config(app_config)

    assert app_config.agents['Agent1'].enable_jupyter, (
        'Jupyter should be True for Agent1'
    )
    assert app_config.agents['Agent1'].enable_browsing, (
        'Browsing should be True for Agent1'
    )
    assert not app_config.agents['Agent2'].enable_jupyter, (
        'Jupyter should be False for Agent2'
    )
    assert not app_config.agents['Agent2'].enable_browsing, (
        'Browsing should be False for Agent2'
    )<|MERGE_RESOLUTION|>--- conflicted
+++ resolved
@@ -1,11 +1,7 @@
 import pytest
 
 from openhands.core.config.agent_config import AgentConfig
-<<<<<<< HEAD
-from openhands.core.config.app_config import AppConfig
-=======
 from openhands.core.config.openhands_config import OpenHandsConfig
->>>>>>> 205f0234
 from openhands.core.config.utils import finalize_config
 
 # Define a dummy agent name often used in tests or as a default
