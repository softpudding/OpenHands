import asyncio
from unittest.mock import AsyncMock, MagicMock
from uuid import uuid4

import pytest

from openhands.controller.agent import Agent
from openhands.controller.agent_controller import AgentController
from openhands.controller.state.state import State, TrafficControlState
from openhands.core.config import AppConfig
from openhands.core.main import run_controller
from openhands.core.schema import AgentState
from openhands.events import Event, EventSource, EventStream, EventStreamSubscriber
from openhands.events.action import ChangeAgentStateAction, CmdRunAction, MessageAction
from openhands.events.observation import (
    ErrorObservation,
)
from openhands.events.serialization import event_to_dict
from openhands.llm import LLM
from openhands.llm.metrics import Metrics
from openhands.runtime.base import Runtime
from openhands.storage.memory import InMemoryFileStore


@pytest.fixture
def temp_dir(tmp_path_factory: pytest.TempPathFactory) -> str:
    return str(tmp_path_factory.mktemp('test_event_stream'))


@pytest.fixture(scope='function')
def event_loop():
    loop = asyncio.get_event_loop_policy().new_event_loop()
    yield loop
    loop.close()


@pytest.fixture
def mock_agent():
    agent = MagicMock(spec=Agent)
    agent.llm = MagicMock(spec=LLM)
    agent.llm.metrics = Metrics()
    return agent


@pytest.fixture
def mock_event_stream():
    mock = MagicMock(spec=EventStream)
    mock.get_latest_event_id.return_value = 0
    return mock


@pytest.fixture
def mock_status_callback():
    return AsyncMock()


async def send_event_to_controller(controller, event):
    await controller._on_event(event)
    await asyncio.sleep(0.1)


@pytest.mark.asyncio
async def test_set_agent_state(mock_agent, mock_event_stream):
    controller = AgentController(
        agent=mock_agent,
        event_stream=mock_event_stream,
        max_iterations=10,
        sid='test',
        confirmation_mode=False,
        headless_mode=True,
    )
    await controller.set_agent_state_to(AgentState.RUNNING)
    assert controller.get_agent_state() == AgentState.RUNNING

    await controller.set_agent_state_to(AgentState.PAUSED)
    assert controller.get_agent_state() == AgentState.PAUSED
    await controller.close()


@pytest.mark.asyncio
async def test_on_event_message_action(mock_agent, mock_event_stream):
    controller = AgentController(
        agent=mock_agent,
        event_stream=mock_event_stream,
        max_iterations=10,
        sid='test',
        confirmation_mode=False,
        headless_mode=True,
    )
    controller.state.agent_state = AgentState.RUNNING
    message_action = MessageAction(content='Test message')
    await send_event_to_controller(controller, message_action)
    assert controller.get_agent_state() == AgentState.RUNNING
    await controller.close()


@pytest.mark.asyncio
async def test_on_event_change_agent_state_action(mock_agent, mock_event_stream):
    controller = AgentController(
        agent=mock_agent,
        event_stream=mock_event_stream,
        max_iterations=10,
        sid='test',
        confirmation_mode=False,
        headless_mode=True,
    )
    controller.state.agent_state = AgentState.RUNNING
    change_state_action = ChangeAgentStateAction(agent_state=AgentState.PAUSED)
    await send_event_to_controller(controller, change_state_action)
    assert controller.get_agent_state() == AgentState.PAUSED
    await controller.close()


@pytest.mark.asyncio
async def test_react_to_exception(mock_agent, mock_event_stream, mock_status_callback):
    controller = AgentController(
        agent=mock_agent,
        event_stream=mock_event_stream,
        status_callback=mock_status_callback,
        max_iterations=10,
        sid='test',
        confirmation_mode=False,
        headless_mode=True,
    )
    error_message = 'Test error'
    await controller._react_to_exception(RuntimeError(error_message))
    controller.status_callback.assert_called_once()
    await controller.close()


@pytest.mark.asyncio
async def test_run_controller_with_fatal_error():
    config = AppConfig()
<<<<<<< HEAD
    file_store = get_file_store(config.file_store, config.file_store_location)
=======
    file_store = InMemoryFileStore({})
>>>>>>> a1a87af6
    event_stream = EventStream(sid='test', file_store=file_store)

    agent = MagicMock(spec=Agent)
    agent = MagicMock(spec=Agent)

    def agent_step_fn(state):
        print(f'agent_step_fn received state: {state}')
        return CmdRunAction(command='ls')

    agent.step = agent_step_fn
    agent.llm = MagicMock(spec=LLM)
    agent.llm.metrics = Metrics()
    agent.llm.config = config.get_llm_config()

    runtime = MagicMock(spec=Runtime)

    def on_event(event: Event):
        if isinstance(event, CmdRunAction):
            error_obs = ErrorObservation('You messed around with Jim')
            error_obs._cause = event.id
            event_stream.add_event(error_obs, EventSource.USER)

    event_stream.subscribe(EventStreamSubscriber.RUNTIME, on_event, str(uuid4()))
    runtime.event_stream = event_stream

    state = await run_controller(
        config=config,
        initial_user_action=MessageAction(content='Test message'),
        runtime=runtime,
        sid='test',
        agent=agent,
        fake_user_response_fn=lambda _: 'repeat',
    )
    print(f'state: {state}')
    events = list(event_stream.get_events())
    print(f'event_stream: {events}')
    assert state.iteration == 4
    assert state.agent_state == AgentState.ERROR
    assert state.last_error == 'AgentStuckInLoopError: Agent got stuck in a loop'
    assert len(events) == 11


@pytest.mark.asyncio
async def test_run_controller_stop_with_stuck():
    config = AppConfig()
    file_store = InMemoryFileStore({})
    event_stream = EventStream(sid='test', file_store=file_store)

    agent = MagicMock(spec=Agent)

    def agent_step_fn(state):
        print(f'agent_step_fn received state: {state}')
        return CmdRunAction(command='ls')

    agent.step = agent_step_fn
    agent.llm = MagicMock(spec=LLM)
    agent.llm.metrics = Metrics()
    agent.llm.config = config.get_llm_config()
    runtime = MagicMock(spec=Runtime)

    def on_event(event: Event):
        if isinstance(event, CmdRunAction):
            non_fatal_error_obs = ErrorObservation(
                'Non fatal error here to trigger loop'
            )
            non_fatal_error_obs._cause = event.id
            event_stream.add_event(non_fatal_error_obs, EventSource.ENVIRONMENT)

    event_stream.subscribe(EventStreamSubscriber.RUNTIME, on_event, str(uuid4()))
    runtime.event_stream = event_stream

    state = await run_controller(
        config=config,
        initial_user_action=MessageAction(content='Test message'),
        runtime=runtime,
        sid='test',
        agent=agent,
        fake_user_response_fn=lambda _: 'repeat',
    )
    events = list(event_stream.get_events())
    print(f'state: {state}')
    for i, event in enumerate(events):
        print(f'event {i}: {event_to_dict(event)}')

    assert state.iteration == 4
    assert len(events) == 11
    # check the eventstream have 4 pairs of repeated actions and observations
    repeating_actions_and_observations = events[2:10]
    for action, observation in zip(
        repeating_actions_and_observations[0::2],
        repeating_actions_and_observations[1::2],
    ):
        action_dict = event_to_dict(action)
        observation_dict = event_to_dict(observation)
        assert action_dict['action'] == 'run' and action_dict['args']['command'] == 'ls'
        assert (
            observation_dict['observation'] == 'error'
            and observation_dict['content'] == 'Non fatal error here to trigger loop'
        )
    last_event = event_to_dict(events[-1])
    assert last_event['extras']['agent_state'] == 'error'
    assert last_event['observation'] == 'agent_state_changed'

    assert state.agent_state == AgentState.ERROR
    assert state.last_error == 'AgentStuckInLoopError: Agent got stuck in a loop'


@pytest.mark.asyncio
async def test_max_iterations_extension(mock_agent, mock_event_stream):
    # Test with headless_mode=False - should extend max_iterations
    initial_state = State(max_iterations=10)

    controller = AgentController(
        agent=mock_agent,
        event_stream=mock_event_stream,
        max_iterations=10,
        sid='test',
        confirmation_mode=False,
        headless_mode=False,
        initial_state=initial_state,
    )
    controller.state.agent_state = AgentState.RUNNING
    controller.state.iteration = 10
    assert controller.state.traffic_control_state == TrafficControlState.NORMAL

    # Trigger throttling by calling _step() when we hit max_iterations
    await controller._step()
    assert controller.state.traffic_control_state == TrafficControlState.THROTTLING
    assert controller.state.agent_state == AgentState.ERROR

    # Simulate a new user message
    message_action = MessageAction(content='Test message')
    message_action._source = EventSource.USER
    await send_event_to_controller(controller, message_action)

    # Max iterations should be extended to current iteration + initial max_iterations
    assert (
        controller.state.max_iterations == 20
    )  # Current iteration (10 initial because _step() should not have been executed) + initial max_iterations (10)
    assert controller.state.traffic_control_state == TrafficControlState.NORMAL
    assert controller.state.agent_state == AgentState.RUNNING

    # Close the controller to clean up
    await controller.close()

    # Test with headless_mode=True - should NOT extend max_iterations
    initial_state = State(max_iterations=10)
    controller = AgentController(
        agent=mock_agent,
        event_stream=mock_event_stream,
        max_iterations=10,
        sid='test',
        confirmation_mode=False,
        headless_mode=True,
        initial_state=initial_state,
    )
    controller.state.agent_state = AgentState.RUNNING
    controller.state.iteration = 10
    assert controller.state.traffic_control_state == TrafficControlState.NORMAL

    # Simulate a new user message
    message_action = MessageAction(content='Test message')
    message_action._source = EventSource.USER
    await send_event_to_controller(controller, message_action)

    # Max iterations should NOT be extended in headless mode
    assert controller.state.max_iterations == 10  # Original value unchanged

    # Trigger throttling by calling _step() when we hit max_iterations
    await controller._step()

    assert controller.state.traffic_control_state == TrafficControlState.THROTTLING
    assert controller.state.agent_state == AgentState.ERROR
    await controller.close()


@pytest.mark.asyncio
async def test_step_max_budget(mock_agent, mock_event_stream):
    controller = AgentController(
        agent=mock_agent,
        event_stream=mock_event_stream,
        max_iterations=10,
        max_budget_per_task=10,
        sid='test',
        confirmation_mode=False,
        headless_mode=False,
    )
    controller.state.agent_state = AgentState.RUNNING
    controller.state.metrics.accumulated_cost = 10.1
    assert controller.state.traffic_control_state == TrafficControlState.NORMAL
    await controller._step()
    assert controller.state.traffic_control_state == TrafficControlState.THROTTLING
    assert controller.state.agent_state == AgentState.ERROR
    await controller.close()


@pytest.mark.asyncio
async def test_step_max_budget_headless(mock_agent, mock_event_stream):
    controller = AgentController(
        agent=mock_agent,
        event_stream=mock_event_stream,
        max_iterations=10,
        max_budget_per_task=10,
        sid='test',
        confirmation_mode=False,
        headless_mode=True,
    )
    controller.state.agent_state = AgentState.RUNNING
    controller.state.metrics.accumulated_cost = 10.1
    assert controller.state.traffic_control_state == TrafficControlState.NORMAL
    await controller._step()
    assert controller.state.traffic_control_state == TrafficControlState.THROTTLING
    # In headless mode, throttling results in an error
    assert controller.state.agent_state == AgentState.ERROR
    await controller.close()


@pytest.mark.asyncio
async def test_reset_with_pending_action_no_observation(mock_agent, mock_event_stream):
    """Test reset() when there's a pending action with tool call metadata but no observation."""
    controller = AgentController(
        agent=mock_agent,
        event_stream=mock_event_stream,
        max_iterations=10,
        sid='test',
        confirmation_mode=False,
        headless_mode=True,
    )

    # Create a pending action with tool call metadata
    pending_action = CmdRunAction(command='test')
    pending_action.tool_call_metadata = {
        'function': 'test_function',
        'args': {'arg1': 'value1'},
    }
    controller._pending_action = pending_action

    # Call reset
    controller._reset()

    # Verify that an ErrorObservation was added to the event stream
    mock_event_stream.add_event.assert_called_once()
    args, kwargs = mock_event_stream.add_event.call_args
    error_obs, source = args
    assert isinstance(error_obs, ErrorObservation)
    assert error_obs.content == 'The action has not been executed.'
    assert error_obs.tool_call_metadata == pending_action.tool_call_metadata
    assert error_obs._cause == pending_action.id
    assert source == EventSource.AGENT

    # Verify that pending action was reset
    assert controller._pending_action is None

    # Verify that agent.reset() was called
    mock_agent.reset.assert_called_once()
    await controller.close()


@pytest.mark.asyncio
async def test_reset_with_pending_action_existing_observation(
    mock_agent, mock_event_stream
):
    """Test reset() when there's a pending action with tool call metadata and an existing observation."""
    controller = AgentController(
        agent=mock_agent,
        event_stream=mock_event_stream,
        max_iterations=10,
        sid='test',
        confirmation_mode=False,
        headless_mode=True,
    )

    # Create a pending action with tool call metadata
    pending_action = CmdRunAction(command='test')
    pending_action.tool_call_metadata = {
        'function': 'test_function',
        'args': {'arg1': 'value1'},
    }
    controller._pending_action = pending_action

    # Add an existing observation to the history
    existing_obs = ErrorObservation(content='Previous error')
    existing_obs.tool_call_metadata = pending_action.tool_call_metadata
    controller.state.history.append(existing_obs)

    # Call reset
    controller._reset()

    # Verify that no new ErrorObservation was added to the event stream
    mock_event_stream.add_event.assert_not_called()

    # Verify that pending action was reset
    assert controller._pending_action is None

    # Verify that agent.reset() was called
    mock_agent.reset.assert_called_once()
    await controller.close()


@pytest.mark.asyncio
async def test_reset_without_pending_action(mock_agent, mock_event_stream):
    """Test reset() when there's no pending action."""
    controller = AgentController(
        agent=mock_agent,
        event_stream=mock_event_stream,
        max_iterations=10,
        sid='test',
        confirmation_mode=False,
        headless_mode=True,
    )

    # Call reset
    controller._reset()

    # Verify that no ErrorObservation was added to the event stream
    mock_event_stream.add_event.assert_not_called()

    # Verify that pending action is None
    assert controller._pending_action is None

    # Verify that agent.reset() was called
    mock_agent.reset.assert_called_once()
    await controller.close()


@pytest.mark.asyncio
async def test_reset_with_pending_action_no_metadata(
    mock_agent, mock_event_stream, monkeypatch
):
    """Test reset() when there's a pending action without tool call metadata."""
    controller = AgentController(
        agent=mock_agent,
        event_stream=mock_event_stream,
        max_iterations=10,
        sid='test',
        confirmation_mode=False,
        headless_mode=True,
    )

    # Create a pending action without tool call metadata
    pending_action = CmdRunAction(command='test')
    # Mock hasattr to return False for tool_call_metadata
    original_hasattr = hasattr

    def mock_hasattr(obj, name):
        if obj == pending_action and name == 'tool_call_metadata':
            return False
        return original_hasattr(obj, name)

    monkeypatch.setattr('builtins.hasattr', mock_hasattr)
    controller._pending_action = pending_action

    # Call reset
    controller._reset()

    # Verify that no ErrorObservation was added to the event stream
    mock_event_stream.add_event.assert_not_called()

    # Verify that pending action was reset
    assert controller._pending_action is None

    # Verify that agent.reset() was called
    mock_agent.reset.assert_called_once()
    await controller.close()


@pytest.mark.asyncio
async def test_run_controller_max_iterations_has_metrics():
    config = AppConfig(
        max_iterations=3,
    )
    file_store = InMemoryFileStore({})
    event_stream = EventStream(sid='test', file_store=file_store)

    agent = MagicMock(spec=Agent)
    agent.llm = MagicMock(spec=LLM)
    agent.llm.metrics = Metrics()
    agent.llm.config = config.get_llm_config()

    def agent_step_fn(state):
        print(f'agent_step_fn received state: {state}')
        # Mock the cost of the LLM
        agent.llm.metrics.add_cost(10.0)
        print(
            f'agent.llm.metrics.accumulated_cost: {agent.llm.metrics.accumulated_cost}'
        )
        return CmdRunAction(command='ls')

    agent.step = agent_step_fn

    runtime = MagicMock(spec=Runtime)

    def on_event(event: Event):
        if isinstance(event, CmdRunAction):
            non_fatal_error_obs = ErrorObservation(
                'Non fatal error. event id: ' + str(event.id)
            )
            non_fatal_error_obs._cause = event.id
            event_stream.add_event(non_fatal_error_obs, EventSource.ENVIRONMENT)

    event_stream.subscribe(EventStreamSubscriber.RUNTIME, on_event, str(uuid4()))
    runtime.event_stream = event_stream

    state = await run_controller(
        config=config,
        initial_user_action=MessageAction(content='Test message'),
        runtime=runtime,
        sid='test',
        agent=agent,
        fake_user_response_fn=lambda _: 'repeat',
    )
    assert state.iteration == 3
    assert state.agent_state == AgentState.ERROR
    assert (
        state.last_error
        == 'RuntimeError: Agent reached maximum iteration in headless mode. Current iteration: 3, max iteration: 3'
    )
    assert (
        state.metrics.accumulated_cost == 10.0 * 3
    ), f'Expected accumulated cost to be 30.0, but got {state.metrics.accumulated_cost}'<|MERGE_RESOLUTION|>--- conflicted
+++ resolved
@@ -131,11 +131,7 @@
 @pytest.mark.asyncio
 async def test_run_controller_with_fatal_error():
     config = AppConfig()
-<<<<<<< HEAD
-    file_store = get_file_store(config.file_store, config.file_store_location)
-=======
     file_store = InMemoryFileStore({})
->>>>>>> a1a87af6
     event_stream = EventStream(sid='test', file_store=file_store)
 
     agent = MagicMock(spec=Agent)
