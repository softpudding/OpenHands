--- conflicted
+++ resolved
@@ -1302,17 +1302,10 @@
 
 @pytest.mark.asyncio
 async def test_first_user_message_with_identical_content(test_event_stream, mock_agent):
-<<<<<<< HEAD
-    """
-    Test that _first_user_message correctly identifies the first user message
-    even when multiple messages have identical content but different IDs.
-    Also verifies that the result is properly cached.
-=======
     """Test that _first_user_message correctly identifies the first user message.
 
     This test verifies that messages with identical content but different IDs are properly
     distinguished, and that the result is correctly cached.
->>>>>>> b452fe27
 
     The issue we're checking is that the comparison (action == self._first_user_message())
     should correctly differentiate between messages with the same content but different IDs.
