--- conflicted
+++ resolved
@@ -183,15 +183,12 @@
 
           # Run the tests with detailed output
           cd tests/e2e
-<<<<<<< HEAD
-          poetry run python -m pytest test_settings.py::test_github_token_configuration test_conversation.py::test_conversation_start test_headless_readme_count.py::test_headless_mode_readme_line_count_no_browser -v --no-header --capture=no --timeout=600
-=======
           poetry run python -m pytest \
             test_settings.py::test_github_token_configuration \
             test_conversation.py::test_conversation_start \
             test_browsing_catchphrase.py::test_browsing_catchphrase \
+            test_headless_readme_count.py::test_headless_mode_readme_line_count_no_browser \
             -v --no-header --capture=no --timeout=900
->>>>>>> 3660933d
 
       - name: Upload test results
         if: always()
