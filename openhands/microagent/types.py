--- conflicted
+++ resolved
@@ -11,9 +11,8 @@
 class MicroagentType(str, Enum):
     """Type of microagent."""
 
-<<<<<<< HEAD
-    KNOWLEDGE = 'knowledge'
-    REPO_KNOWLEDGE = 'repo'
+    KNOWLEDGE = 'knowledge'  # Optional microagent, triggered by keywords
+    REPO_KNOWLEDGE = 'repo'  # Always active microagent
     TASK = 'task'  # Special type for task microagents that require user input
 
 
@@ -22,10 +21,6 @@
 
     name: str
     description: str
-=======
-    KNOWLEDGE = 'knowledge'  # Optional microagent, triggered by keywords
-    REPO_KNOWLEDGE = 'repo'  # Always active microagent
->>>>>>> bf383b48
 
 
 class MicroagentMetadata(BaseModel):
@@ -36,10 +31,7 @@
     version: str = Field(default='1.0.0')
     agent: str = Field(default='CodeActAgent')
     triggers: list[str] = []  # optional, only exists for knowledge microagents
-<<<<<<< HEAD
     inputs: List[InputMetadata] = []  # optional, only exists for task microagents
-=======
     mcp_tools: MCPConfig | None = (
         None  # optional, for microagents that provide additional MCP tools
-    )
->>>>>>> bf383b48
+    )