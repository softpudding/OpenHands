--- conflicted
+++ resolved
@@ -1,9 +1,6 @@
-<<<<<<< HEAD
 import json
 import re
-=======
 from typing import Any, Callable
->>>>>>> 408ad1ff
 
 from tenacity import (
     retry,
@@ -20,7 +17,6 @@
 class RetryMixin:
     """Mixin class for retry logic."""
 
-<<<<<<< HEAD
     def _extract_retry_delay(self, exception) -> float | None:
         """
         Extract retry delay in seconds from exception message if available.
@@ -95,10 +91,7 @@
 
         return default_wait
 
-    def retry_decorator(self, **kwargs):
-=======
     def retry_decorator(self, **kwargs: Any) -> Callable:
->>>>>>> 408ad1ff
         """
         Create a LLM retry decorator with customizable parameters. This is used for 429 errors, and a few other exceptions in LLM classes.
 
