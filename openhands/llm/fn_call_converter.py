"""Convert function calling messages to non-function calling messages and vice versa.

This will inject prompts so that models that doesn't support function calling
can still be used with function calling agents.

We follow format from: https://docs.litellm.ai/docs/completion/function_call
"""

import copy
import json
import re
import sys
from typing import Iterable

from litellm import ChatCompletionToolParam

from openhands.core.exceptions import (
    FunctionCallConversionError,
    FunctionCallValidationError,
)
from openhands.llm.tool_names import (
    BROWSER_TOOL_NAME,
    EXECUTE_BASH_TOOL_NAME,
    STR_REPLACE_EDITOR_TOOL_NAME,
    WEB_READ_TOOL_NAME,
)

# Inspired by: https://docs.together.ai/docs/llama-3-function-calling#function-calling-w-llama-31-70b
SYSTEM_PROMPT_SUFFIX_TEMPLATE = """
You have access to the following functions:

{description}

If you choose to call a function ONLY reply in the following format with NO suffix:

<function=example_function_name>
<parameter=example_parameter_1>value_1</parameter>
<parameter=example_parameter_2>
This is the value for the second parameter
that can span
multiple lines
</parameter>
</function>

<IMPORTANT>
Reminder:
- Function calls MUST follow the specified format, start with <function= and end with </function>
- Required parameters MUST be specified
- Only call one function at a time
- You may provide optional reasoning for your function call in natural language BEFORE the function call, but NOT after.
- If there is no function call available, answer the question like normal with your current knowledge and do not tell the user about function calls
</IMPORTANT>
"""

STOP_WORDS = ['</function']

<<<<<<< HEAD
# NOTE: we need to make sure these examples are always in-sync with the tool interface designed in openhands/agenthub/codeact_agent/function_calling.py
=======

def refine_prompt(prompt: str):
    if sys.platform == 'win32':
        return prompt.replace('bash', 'powershell')
    return prompt


# NOTE: we need to make sure this example is always in-sync with the tool interface designed in openhands/agenthub/codeact_agent/function_calling.py
IN_CONTEXT_LEARNING_EXAMPLE_PREFIX = refine_prompt("""
Here's a running example of how to perform a task with the provided tools.

--------------------- START OF EXAMPLE ---------------------
>>>>>>> 13ca75c8

# Example snippets for each tool
TOOL_EXAMPLES = {
    'execute_bash': {
        'check_dir': """
ASSISTANT: Let me first check the current directory:
<function=execute_bash>
<parameter=command>
pwd && ls
</parameter>
</function>

USER: EXECUTION RESULT of [execute_bash]:
/workspace
openhands@runtime:~/workspace$
""",
        'run_server': """
ASSISTANT: Let me run the Python file for you:
<function=execute_bash>
<parameter=command>
python3 app.py > server.log 2>&1 &
</parameter>
</function>

USER: EXECUTION RESULT of [execute_bash]:
[1] 121
[1]+  Exit 1                  python3 app.py > server.log 2>&1

ASSISTANT: Looks like the server crashed. Let me check the server log:
<function=execute_bash>
<parameter=command>
cat server.log
</parameter>
</function>

USER: EXECUTION RESULT of [execute_bash]:
Traceback (most recent call last):
  File "/workspace/app.py", line 2, in <module>
    from flask import Flask
ModuleNotFoundError: No module named 'flask'

ASSISTANT: Looks like the server crashed because the `flask` module is not installed. Let me install the `flask` module for you:
<function=execute_bash>
<parameter=command>
pip3 install flask
</parameter>
</function>

USER: EXECUTION RESULT of [execute_bash]:
Successfully installed flask-3.0.3

ASSISTANT: The `flask` module is installed successfully. Let me run the Python file again:
<function=execute_bash>
<parameter=command>
python3 app.py > server.log 2>&1 &
</parameter>
</function>

USER: EXECUTION RESULT of [execute_bash]:
[1] 124

ASSISTANT: Let me check the server log again:
<function=execute_bash>
<parameter=command>
cat server.log
</parameter>
</function>

USER: EXECUTION RESULT of [execute_bash]:
* Serving Flask app 'app'
 * Running on http://127.0.0.1:5000
""",
        'kill_server': """
ASSISTANT: Let me stop the server first:
<function=execute_bash>
<parameter=command>
kill 124
</parameter>
</function>

USER: EXECUTION RESULT of [execute_bash]:
[1]+  Terminated              python3 app.py > server.log 2>&1
""",
    },
    'str_replace_editor': {
        'create_file': """
ASSISTANT: There is no `app.py` file in the current directory. Let me create a Python file `app.py`:
<function=str_replace_editor>
<parameter=command>create</parameter>
<parameter=path>/workspace/app.py</parameter>
<parameter=file_text>
from flask import Flask
app = Flask(__name__)

@app.route('/')
def index():
    numbers = list(range(1, 11))
    return str(numbers)

if __name__ == '__main__':
    app.run(port=5000)
</parameter>
</function>

USER: EXECUTION RESULT of [str_replace_editor]:
File created successfully at: /workspace/app.py
""",
        'edit_file': """
ASSISTANT: Now let me display the numbers in a table format:
<function=str_replace_editor>
<parameter=command>str_replace</parameter>
<parameter=path>/workspace/app.py</parameter>
<parameter=old_str>return str(numbers)</parameter>
<parameter=new_str>return '<table>' + ''.join([f'<tr><td>{i}</td></tr>' for i in numbers]) + '</table>'</parameter>
</function>

USER: EXECUTION RESULT of [str_replace_editor]:
The file /workspace/app.py has been edited successfully.
""",
    },
    'web_read': {
        'read_docs': """
ASSISTANT: Let me check the Flask documentation for table formatting:
<function=web_read>
<parameter=url>https://flask.palletsprojects.com/en/3.0.x/quickstart/</parameter>
</function>

USER: EXECUTION RESULT of [web_read]:
[Documentation content about Flask HTML templates and responses]
"""
    },
    'browser': {
        'view_page': """
ASSISTANT: Let me check how the page looks in the browser:
<function=browser>
<parameter=code>
goto('http://127.0.0.1:5000')
noop(1000)  # Wait for page to load
</parameter>
</function>

USER: EXECUTION RESULT of [browser]:
[Browser shows the numbers in a table format]
"""
    },
}


def get_example_for_tools(tools: list[dict]) -> str:
    """Generate an in-context learning example based on available tools."""
    available_tools = set()
    for tool in tools:
        if tool['type'] == 'function':
            name = tool['function']['name']
            if name == EXECUTE_BASH_TOOL_NAME:
                available_tools.add('execute_bash')
            elif name == STR_REPLACE_EDITOR_TOOL_NAME:
                available_tools.add('str_replace_editor')
            elif name == WEB_READ_TOOL_NAME:
                available_tools.add('web_read')
            elif name == BROWSER_TOOL_NAME:
                available_tools.add('browser')

    if not available_tools:
        return ''

    example = """Here's a running example of how to perform a task with the provided tools.

--------------------- START OF EXAMPLE ---------------------

USER: Create a list of numbers from 1 to 10, and display them in a web page at port 5000.

"""

    # Build example based on available tools
    if 'execute_bash' in available_tools:
        example += TOOL_EXAMPLES['execute_bash']['check_dir']

    if 'str_replace_editor' in available_tools:
        example += TOOL_EXAMPLES['str_replace_editor']['create_file']

    if 'execute_bash' in available_tools:
        example += TOOL_EXAMPLES['execute_bash']['run_server']

    if 'web_read' in available_tools:
        example += TOOL_EXAMPLES['web_read']['read_docs']

    if 'browser' in available_tools:
        example += TOOL_EXAMPLES['browser']['view_page']

    if 'execute_bash' in available_tools:
        example += TOOL_EXAMPLES['execute_bash']['kill_server']

    if 'str_replace_editor' in available_tools:
        example += TOOL_EXAMPLES['str_replace_editor']['edit_file']

    if 'execute_bash' in available_tools:
        example += """
ASSISTANT: Running the updated file:
<function=execute_bash>
<parameter=command>
python3 app.py > server.log 2>&1 &
</parameter>
</function>

USER: EXECUTION RESULT of [execute_bash]:
[1] 126

ASSISTANT: The server is running on port 5000 with PID 126. You can access the list of numbers in a table format by visiting http://127.0.0.1:5000. Let me know if you have any further requests!
"""

    example += """
--------------------- END OF EXAMPLE ---------------------

Do NOT assume the environment is the same as in the example above.

<<<<<<< HEAD
--------------------- NEW TASK DESCRIPTION ---------------------"""

    return example


IN_CONTEXT_LEARNING_EXAMPLE_PREFIX = get_example_for_tools
=======
--------------------- NEW TASK DESCRIPTION ---------------------
""").lstrip()
>>>>>>> 13ca75c8

IN_CONTEXT_LEARNING_EXAMPLE_SUFFIX = """
--------------------- END OF NEW TASK DESCRIPTION ---------------------

PLEASE follow the format strictly! PLEASE EMIT ONE AND ONLY ONE FUNCTION CALL PER MESSAGE.
"""

# Regex patterns for function call parsing
FN_REGEX_PATTERN = r'<function=([^>]+)>\n(.*?)</function>'
FN_PARAM_REGEX_PATTERN = r'<parameter=([^>]+)>(.*?)</parameter>'

# Add new regex pattern for tool execution results
TOOL_RESULT_REGEX_PATTERN = r'EXECUTION RESULT of \[(.*?)\]:\n(.*)'


def convert_tool_call_to_string(tool_call: dict) -> str:
    """Convert tool call to content in string format."""
    if 'function' not in tool_call:
        raise FunctionCallConversionError("Tool call must contain 'function' key.")
    if 'id' not in tool_call:
        raise FunctionCallConversionError("Tool call must contain 'id' key.")
    if 'type' not in tool_call:
        raise FunctionCallConversionError("Tool call must contain 'type' key.")
    if tool_call['type'] != 'function':
        raise FunctionCallConversionError("Tool call type must be 'function'.")

    ret = f"<function={tool_call['function']['name']}>\n"
    try:
        args = json.loads(tool_call['function']['arguments'])
    except json.JSONDecodeError as e:
        raise FunctionCallConversionError(
            f"Failed to parse arguments as JSON. Arguments: {tool_call['function']['arguments']}"
        ) from e
    for param_name, param_value in args.items():
        is_multiline = isinstance(param_value, str) and '\n' in param_value
        ret += f'<parameter={param_name}>'
        if is_multiline:
            ret += '\n'
        ret += f'{param_value}'
        if is_multiline:
            ret += '\n'
        ret += '</parameter>\n'
    ret += '</function>'
    return ret


def convert_tools_to_description(tools: list[dict]) -> str:
    ret = ''
    for i, tool in enumerate(tools):
        assert tool['type'] == 'function'
        fn = tool['function']
        if i > 0:
            ret += '\n'
        ret += f"---- BEGIN FUNCTION #{i+1}: {fn['name']} ----\n"
        ret += f"Description: {fn['description']}\n"

        if 'parameters' in fn:
            ret += 'Parameters:\n'
            properties = fn['parameters'].get('properties', {})
            required_params = set(fn['parameters'].get('required', []))

            for j, (param_name, param_info) in enumerate(properties.items()):
                # Indicate required/optional in parentheses with type
                is_required = param_name in required_params
                param_status = 'required' if is_required else 'optional'
                param_type = param_info.get('type', 'string')

                # Get parameter description
                desc = param_info.get('description', 'No description provided')

                # Handle enum values if present
                if 'enum' in param_info:
                    enum_values = ', '.join(f'`{v}`' for v in param_info['enum'])
                    desc += f'\nAllowed values: [{enum_values}]'

                ret += (
                    f'  ({j+1}) {param_name} ({param_type}, {param_status}): {desc}\n'
                )
        else:
            ret += 'No parameters are required for this function.\n'

        ret += f'---- END FUNCTION #{i+1} ----\n'
    return ret


def convert_fncall_messages_to_non_fncall_messages(
    messages: list[dict],
    tools: list[ChatCompletionToolParam],
    add_in_context_learning_example: bool = True,
) -> list[dict]:
    """Convert function calling messages to non-function calling messages."""
    messages = copy.deepcopy(messages)

    formatted_tools = convert_tools_to_description(tools)
    system_prompt_suffix = SYSTEM_PROMPT_SUFFIX_TEMPLATE.format(
        description=formatted_tools
    )

    converted_messages = []
    first_user_message_encountered = False
    for message in messages:
        role = message['role']
        content = message['content']

        # 1. SYSTEM MESSAGES
        # append system prompt suffix to content
        if role == 'system':
            if isinstance(content, str):
                content += system_prompt_suffix
            elif isinstance(content, list):
                if content and content[-1]['type'] == 'text':
                    content[-1]['text'] += system_prompt_suffix
                else:
                    content.append({'type': 'text', 'text': system_prompt_suffix})
            else:
                raise FunctionCallConversionError(
                    f'Unexpected content type {type(content)}. Expected str or list. Content: {content}'
                )
            converted_messages.append({'role': 'system', 'content': content})

        # 2. USER MESSAGES (no change)
        elif role == 'user':
            # Add in-context learning example for the first user message
            if not first_user_message_encountered and add_in_context_learning_example:
                first_user_message_encountered = True
<<<<<<< HEAD
=======
                # Check tools
                if not (
                    tools
                    and len(tools) > 0
                    and any(
                        (
                            tool['type'] == 'function'
                            and tool['function']['name']
                            == refine_prompt('execute_bash')
                            and 'command'
                            in tool['function']['parameters']['properties']
                        )
                        for tool in tools
                    )
                    and any(
                        (
                            tool['type'] == 'function'
                            and tool['function']['name'] == 'str_replace_editor'
                            and 'path' in tool['function']['parameters']['properties']
                            and 'file_text'
                            in tool['function']['parameters']['properties']
                            and 'old_str'
                            in tool['function']['parameters']['properties']
                            and 'new_str'
                            in tool['function']['parameters']['properties']
                        )
                        for tool in tools
                    )
                ):
                    raise FunctionCallConversionError(
                        'The currently provided tool set are NOT compatible with the in-context learning example for FnCall to Non-FnCall conversion. '
                        'Please update your tool set OR the in-context learning example in openhands/llm/fn_call_converter.py'
                    )
>>>>>>> 13ca75c8

                # Generate example based on available tools
                example = IN_CONTEXT_LEARNING_EXAMPLE_PREFIX(tools)

                # Add example if we have any tools
                if example:
                    # add in-context learning example
                    if isinstance(content, str):
                        content = example + content + IN_CONTEXT_LEARNING_EXAMPLE_SUFFIX
                    elif isinstance(content, list):
                        if content and content[0]['type'] == 'text':
                            content[0]['text'] = (
                                example
                                + content[0]['text']
                                + IN_CONTEXT_LEARNING_EXAMPLE_SUFFIX
                            )
                        else:
                            content = (
                                [
                                    {
                                        'type': 'text',
                                        'text': example,
                                    }
                                ]
                                + content
                                + [
                                    {
                                        'type': 'text',
                                        'text': IN_CONTEXT_LEARNING_EXAMPLE_SUFFIX,
                                    }
                                ]
                            )
                    else:
                        raise FunctionCallConversionError(
                            f'Unexpected content type {type(content)}. Expected str or list. Content: {content}'
                        )
            converted_messages.append(
                {
                    'role': 'user',
                    'content': content,
                }
            )

        # 3. ASSISTANT MESSAGES
        # - 3.1 no change if no function call
        # - 3.2 change if function call
        elif role == 'assistant':
            if 'tool_calls' in message and message['tool_calls'] is not None:
                if len(message['tool_calls']) != 1:
                    raise FunctionCallConversionError(
                        f'Expected exactly one tool call in the message. More than one tool call is not supported. But got {len(message["tool_calls"])} tool calls. Content: {content}'
                    )
                try:
                    tool_content = convert_tool_call_to_string(message['tool_calls'][0])
                except FunctionCallConversionError as e:
                    raise FunctionCallConversionError(
                        f'Failed to convert tool call to string.\nCurrent tool call: {message["tool_calls"][0]}.\nRaw messages: {json.dumps(messages, indent=2)}'
                    ) from e
                if isinstance(content, str):
                    content += '\n\n' + tool_content
                    content = content.lstrip()
                elif isinstance(content, list):
                    if content and content[-1]['type'] == 'text':
                        content[-1]['text'] += '\n\n' + tool_content
                        content[-1]['text'] = content[-1]['text'].lstrip()
                    else:
                        content.append({'type': 'text', 'text': tool_content})
                else:
                    raise FunctionCallConversionError(
                        f'Unexpected content type {type(content)}. Expected str or list. Content: {content}'
                    )
            converted_messages.append({'role': 'assistant', 'content': content})

        # 4. TOOL MESSAGES (tool outputs)
        elif role == 'tool':
            # Convert tool result as user message
            tool_name = message.get('name', 'function')
            prefix = f'EXECUTION RESULT of [{tool_name}]:\n'
            # and omit "tool_call_id" AND "name"
            if isinstance(content, str):
                content = prefix + content
            elif isinstance(content, list):
                if content and content[-1]['type'] == 'text':
                    content[-1]['text'] = prefix + content[-1]['text']
                else:
                    content = [{'type': 'text', 'text': prefix}] + content
            else:
                raise FunctionCallConversionError(
                    f'Unexpected content type {type(content)}. Expected str or list. Content: {content}'
                )
            converted_messages.append({'role': 'user', 'content': content})
        else:
            raise FunctionCallConversionError(
                f'Unexpected role {role}. Expected system, user, assistant or tool.'
            )
    return converted_messages


def _extract_and_validate_params(
    matching_tool: dict, param_matches: Iterable[re.Match], fn_name: str
) -> dict:
    params = {}
    # Parse and validate parameters
    required_params = set()
    if 'parameters' in matching_tool and 'required' in matching_tool['parameters']:
        required_params = set(matching_tool['parameters'].get('required', []))

    allowed_params = set()
    if 'parameters' in matching_tool and 'properties' in matching_tool['parameters']:
        allowed_params = set(matching_tool['parameters']['properties'].keys())

    param_name_to_type = {}
    if 'parameters' in matching_tool and 'properties' in matching_tool['parameters']:
        param_name_to_type = {
            name: val.get('type', 'string')
            for name, val in matching_tool['parameters']['properties'].items()
        }

    # Collect parameters
    found_params = set()
    for param_match in param_matches:
        param_name = param_match.group(1)
        param_value = param_match.group(2).strip()

        # Validate parameter is allowed
        if allowed_params and param_name not in allowed_params:
            raise FunctionCallValidationError(
                f"Parameter '{param_name}' is not allowed for function '{fn_name}'. "
                f'Allowed parameters: {allowed_params}'
            )

        # Validate and convert parameter type
        # supported: string, integer, array
        if param_name in param_name_to_type:
            if param_name_to_type[param_name] == 'integer':
                try:
                    param_value = int(param_value)
                except ValueError:
                    raise FunctionCallValidationError(
                        f"Parameter '{param_name}' is expected to be an integer."
                    )
            elif param_name_to_type[param_name] == 'array':
                try:
                    param_value = json.loads(param_value)
                except json.JSONDecodeError:
                    raise FunctionCallValidationError(
                        f"Parameter '{param_name}' is expected to be an array."
                    )
            else:
                # string
                pass

        # Enum check
        if 'enum' in matching_tool['parameters']['properties'][param_name]:
            if (
                param_value
                not in matching_tool['parameters']['properties'][param_name]['enum']
            ):
                raise FunctionCallValidationError(
                    f"Parameter '{param_name}' is expected to be one of {matching_tool['parameters']['properties'][param_name]['enum']}."
                )

        params[param_name] = param_value
        found_params.add(param_name)

    # Check all required parameters are present
    missing_params = required_params - found_params
    if missing_params:
        raise FunctionCallValidationError(
            f"Missing required parameters for function '{fn_name}': {missing_params}"
        )
    return params


def _fix_stopword(content: str) -> str:
    """Fix the issue when some LLM would NOT return the stopword."""
    if '<function=' in content and content.count('<function=') == 1:
        if content.endswith('</'):
            content = content.rstrip() + 'function>'
        else:
            content = content + '\n</function>'
    return content


def convert_non_fncall_messages_to_fncall_messages(
    messages: list[dict],
    tools: list[ChatCompletionToolParam],
) -> list[dict]:
    """Convert non-function calling messages back to function calling messages."""
    messages = copy.deepcopy(messages)
    formatted_tools = convert_tools_to_description(tools)
    system_prompt_suffix = SYSTEM_PROMPT_SUFFIX_TEMPLATE.format(
        description=formatted_tools
    )

    converted_messages = []
    tool_call_counter = 1  # Counter for tool calls

    first_user_message_encountered = False
    for message in messages:
        role, content = message['role'], message['content']
        content = content or ''  # handle cases where content is None
        # For system messages, remove the added suffix
        if role == 'system':
            if isinstance(content, str):
                # Remove the suffix if present
                content = content.split(system_prompt_suffix)[0]
            elif isinstance(content, list):
                if content and content[-1]['type'] == 'text':
                    # Remove the suffix from the last text item
                    content[-1]['text'] = content[-1]['text'].split(
                        system_prompt_suffix
                    )[0]
            converted_messages.append({'role': 'system', 'content': content})
        # Skip user messages (no conversion needed)
        elif role == 'user':
            # Check & replace in-context learning example
            if not first_user_message_encountered:
                first_user_message_encountered = True
                if isinstance(content, str):
                    # Remove any existing example
                    if content.startswith(IN_CONTEXT_LEARNING_EXAMPLE_PREFIX(tools)):
                        content = content[
                            len(IN_CONTEXT_LEARNING_EXAMPLE_PREFIX(tools)) :
                        ]
                    if content.endswith(IN_CONTEXT_LEARNING_EXAMPLE_SUFFIX):
                        content = content[: -len(IN_CONTEXT_LEARNING_EXAMPLE_SUFFIX)]
                elif isinstance(content, list):
                    for item in content:
                        if item['type'] == 'text':
                            # Remove any existing example
                            example = IN_CONTEXT_LEARNING_EXAMPLE_PREFIX(tools)
                            if item['text'].startswith(example):
                                item['text'] = item['text'][len(example) :]
                            if item['text'].endswith(
                                IN_CONTEXT_LEARNING_EXAMPLE_SUFFIX
                            ):
                                item['text'] = item['text'][
                                    : -len(IN_CONTEXT_LEARNING_EXAMPLE_SUFFIX)
                                ]
                else:
                    raise FunctionCallConversionError(
                        f'Unexpected content type {type(content)}. Expected str or list. Content: {content}'
                    )

            # Check for tool execution result pattern
            if isinstance(content, str):
                tool_result_match = re.search(
                    TOOL_RESULT_REGEX_PATTERN, content, re.DOTALL
                )
            elif isinstance(content, list):
                tool_result_match = next(
                    (
                        _match
                        for item in content
                        if item.get('type') == 'text'
                        and (
                            _match := re.search(
                                TOOL_RESULT_REGEX_PATTERN, item['text'], re.DOTALL
                            )
                        )
                    ),
                    None,
                )
            else:
                raise FunctionCallConversionError(
                    f'Unexpected content type {type(content)}. Expected str or list. Content: {content}'
                )

            if tool_result_match:
                if not (
                    isinstance(content, str)
                    or (
                        isinstance(content, list)
                        and len(content) == 1
                        and content[0].get('type') == 'text'
                    )
                ):
                    raise FunctionCallConversionError(
                        f'Expected str or list with one text item when tool result is present in the message. Content: {content}'
                    )
                tool_name = tool_result_match.group(1)
                tool_result = tool_result_match.group(2).strip()

                # Convert to tool message format
                converted_messages.append(
                    {
                        'role': 'tool',
                        'name': tool_name,
                        'content': [{'type': 'text', 'text': tool_result}]
                        if isinstance(content, list)
                        else tool_result,
                        'tool_call_id': f'toolu_{tool_call_counter-1:02d}',  # Use last generated ID
                    }
                )
            else:
                converted_messages.append({'role': 'user', 'content': content})

        # Handle assistant messages
        elif role == 'assistant':
            if isinstance(content, str):
                content = _fix_stopword(content)
                fn_match = re.search(FN_REGEX_PATTERN, content, re.DOTALL)
            elif isinstance(content, list):
                if content and content[-1]['type'] == 'text':
                    content[-1]['text'] = _fix_stopword(content[-1]['text'])
                    fn_match = re.search(
                        FN_REGEX_PATTERN, content[-1]['text'], re.DOTALL
                    )
                else:
                    fn_match = None
                fn_match_exists = any(
                    item.get('type') == 'text'
                    and re.search(FN_REGEX_PATTERN, item['text'], re.DOTALL)
                    for item in content
                )
                if fn_match_exists and not fn_match:
                    raise FunctionCallConversionError(
                        f'Expecting function call in the LAST index of content list. But got content={content}'
                    )
            else:
                raise FunctionCallConversionError(
                    f'Unexpected content type {type(content)}. Expected str or list. Content: {content}'
                )

            if fn_match:
                fn_name = fn_match.group(1)
                fn_body = fn_match.group(2)
                matching_tool = next(
                    (
                        tool['function']
                        for tool in tools
                        if tool['type'] == 'function'
                        and tool['function']['name'] == fn_name
                    ),
                    None,
                )
                # Validate function exists in tools
                if not matching_tool:
                    raise FunctionCallValidationError(
                        f"Function '{fn_name}' not found in available tools: {[tool['function']['name'] for tool in tools if tool['type'] == 'function']}"
                    )

                # Parse parameters
                param_matches = re.finditer(FN_PARAM_REGEX_PATTERN, fn_body, re.DOTALL)
                params = _extract_and_validate_params(
                    matching_tool, param_matches, fn_name
                )

                # Create tool call with unique ID
                tool_call_id = f'toolu_{tool_call_counter:02d}'
                tool_call = {
                    'index': 1,  # always 1 because we only support **one tool call per message**
                    'id': tool_call_id,
                    'type': 'function',
                    'function': {'name': fn_name, 'arguments': json.dumps(params)},
                }
                tool_call_counter += 1  # Increment counter

                # Remove the function call part from content
                if isinstance(content, list):
                    assert content and content[-1]['type'] == 'text'
                    content[-1]['text'] = (
                        content[-1]['text'].split('<function=')[0].strip()
                    )
                elif isinstance(content, str):
                    content = content.split('<function=')[0].strip()
                else:
                    raise FunctionCallConversionError(
                        f'Unexpected content type {type(content)}. Expected str or list. Content: {content}'
                    )

                converted_messages.append(
                    {'role': 'assistant', 'content': content, 'tool_calls': [tool_call]}
                )
            else:
                # No function call, keep message as is
                converted_messages.append(message)

        else:
            raise FunctionCallConversionError(
                f'Unexpected role {role}. Expected system, user, or assistant in non-function calling messages.'
            )
    return converted_messages


def convert_from_multiple_tool_calls_to_single_tool_call_messages(
    messages: list[dict],
    ignore_final_tool_result: bool = False,
) -> list[dict]:
    """Break one message with multiple tool calls into multiple messages."""
    converted_messages = []

    pending_tool_calls: dict[str, dict] = {}
    for message in messages:
        role, content = message['role'], message['content']
        if role == 'assistant':
            if message.get('tool_calls') and len(message['tool_calls']) > 1:
                # handle multiple tool calls by breaking them into multiple messages
                for i, tool_call in enumerate(message['tool_calls']):
                    pending_tool_calls[tool_call['id']] = {
                        'role': 'assistant',
                        'content': content if i == 0 else '',
                        'tool_calls': [tool_call],
                    }
            else:
                converted_messages.append(message)
        elif role == 'tool':
            if message['tool_call_id'] in pending_tool_calls:
                # remove the tool call from the pending list
                _tool_call_message = pending_tool_calls.pop(message['tool_call_id'])
                converted_messages.append(_tool_call_message)
                # add the tool result
                converted_messages.append(message)
            else:
                assert (
                    len(pending_tool_calls) == 0
                ), f'Found pending tool calls but not found in pending list: {pending_tool_calls=}'
                converted_messages.append(message)
        else:
            assert (
                len(pending_tool_calls) == 0
            ), f'Found pending tool calls but not expect to handle it with role {role}: {pending_tool_calls=}, {message=}'
            converted_messages.append(message)

    if not ignore_final_tool_result and len(pending_tool_calls) > 0:
        raise FunctionCallConversionError(
            f'Found pending tool calls but no tool result: {pending_tool_calls=}'
        )
    return converted_messages<|MERGE_RESOLUTION|>--- conflicted
+++ resolved
@@ -54,22 +54,12 @@
 
 STOP_WORDS = ['</function']
 
-<<<<<<< HEAD
-# NOTE: we need to make sure these examples are always in-sync with the tool interface designed in openhands/agenthub/codeact_agent/function_calling.py
-=======
-
 def refine_prompt(prompt: str):
     if sys.platform == 'win32':
         return prompt.replace('bash', 'powershell')
     return prompt
 
-
-# NOTE: we need to make sure this example is always in-sync with the tool interface designed in openhands/agenthub/codeact_agent/function_calling.py
-IN_CONTEXT_LEARNING_EXAMPLE_PREFIX = refine_prompt("""
-Here's a running example of how to perform a task with the provided tools.
-
---------------------- START OF EXAMPLE ---------------------
->>>>>>> 13ca75c8
+# NOTE: we need to make sure these examples are always in-sync with the tool interface designed in openhands/agenthub/codeact_agent/function_calling.py
 
 # Example snippets for each tool
 TOOL_EXAMPLES = {
@@ -286,17 +276,13 @@
 
 Do NOT assume the environment is the same as in the example above.
 
-<<<<<<< HEAD
---------------------- NEW TASK DESCRIPTION ---------------------"""
-
-    return example
-
-
-IN_CONTEXT_LEARNING_EXAMPLE_PREFIX = get_example_for_tools
-=======
 --------------------- NEW TASK DESCRIPTION ---------------------
 """).lstrip()
->>>>>>> 13ca75c8
+
+    return example
+
+
+IN_CONTEXT_LEARNING_EXAMPLE_PREFIX = get_example_for_tools
 
 IN_CONTEXT_LEARNING_EXAMPLE_SUFFIX = """
 --------------------- END OF NEW TASK DESCRIPTION ---------------------
@@ -422,42 +408,6 @@
             # Add in-context learning example for the first user message
             if not first_user_message_encountered and add_in_context_learning_example:
                 first_user_message_encountered = True
-<<<<<<< HEAD
-=======
-                # Check tools
-                if not (
-                    tools
-                    and len(tools) > 0
-                    and any(
-                        (
-                            tool['type'] == 'function'
-                            and tool['function']['name']
-                            == refine_prompt('execute_bash')
-                            and 'command'
-                            in tool['function']['parameters']['properties']
-                        )
-                        for tool in tools
-                    )
-                    and any(
-                        (
-                            tool['type'] == 'function'
-                            and tool['function']['name'] == 'str_replace_editor'
-                            and 'path' in tool['function']['parameters']['properties']
-                            and 'file_text'
-                            in tool['function']['parameters']['properties']
-                            and 'old_str'
-                            in tool['function']['parameters']['properties']
-                            and 'new_str'
-                            in tool['function']['parameters']['properties']
-                        )
-                        for tool in tools
-                    )
-                ):
-                    raise FunctionCallConversionError(
-                        'The currently provided tool set are NOT compatible with the in-context learning example for FnCall to Non-FnCall conversion. '
-                        'Please update your tool set OR the in-context learning example in openhands/llm/fn_call_converter.py'
-                    )
->>>>>>> 13ca75c8
 
                 # Generate example based on available tools
                 example = IN_CONTEXT_LEARNING_EXAMPLE_PREFIX(tools)
