from dataclasses import asdict
from datetime import datetime
from enum import Enum
from typing import Any

from pydantic import BaseModel

from openhands.events import Event, EventSource
from openhands.events.serialization.action import action_from_dict
from openhands.events.serialization.observation import observation_from_dict
from openhands.events.serialization.utils import remove_fields
from openhands.events.tool import ToolCallMetadata
from openhands.llm.metrics import Cost, Metrics, ResponseLatency, TokenUsage

# TODO: move `content` into `extras`
TOP_KEYS = [
    'id',
    'timestamp',
    'source',
    'message',
    'cause',
    'action',
    'observation',
    'tool_call_metadata',
    'llm_metrics',
]
UNDERSCORE_KEYS = [
    'id',
    'timestamp',
    'source',
    'cause',
    'tool_call_metadata',
    'llm_metrics',
]

DELETE_FROM_TRAJECTORY_EXTRAS = {
    'dom_object',
    'axtree_object',
    'active_page_index',
    'last_browser_action',
    'last_browser_action_error',
    'focused_element_bid',
    'extra_element_properties',
}

DELETE_FROM_TRAJECTORY_EXTRAS_AND_SCREENSHOTS = DELETE_FROM_TRAJECTORY_EXTRAS | {
    'screenshot',
    'set_of_marks',
}


def event_from_dict(data: dict[str, Any]) -> 'Event':
    evt: Event
    if 'action' in data:
        evt = action_from_dict(data)
    elif 'observation' in data:
        evt = observation_from_dict(data)
    else:
        raise ValueError(f'Unknown event type: {data}')
    for key in UNDERSCORE_KEYS:
        if key in data:
            value = data[key]
            if key == 'timestamp' and isinstance(value, datetime):
                value = value.isoformat()
            if key == 'source':
                value = EventSource(value)
            if key == 'tool_call_metadata':
                value = ToolCallMetadata(**value)
            if key == 'llm_metrics':
                metrics = Metrics()
                if isinstance(value, dict):
                    metrics.accumulated_cost = value.get('accumulated_cost', 0.0)
                    # Set max_budget_per_task if available
                    metrics.max_budget_per_task = value.get('max_budget_per_task')
                    for cost in value.get('costs', []):
                        metrics._costs.append(Cost(**cost))
                    metrics.response_latencies = [
                        ResponseLatency(**latency)
                        for latency in value.get('response_latencies', [])
                    ]
                    metrics.token_usages = [
                        TokenUsage(**usage) for usage in value.get('token_usages', [])
                    ]
                    # Set accumulated token usage if available
                    if 'accumulated_token_usage' in value:
                        metrics._accumulated_token_usage = TokenUsage(
                            **value.get('accumulated_token_usage', {})
                        )
                value = metrics
            setattr(evt, '_' + key, value)
    return evt


def _convert_pydantic_to_dict(obj: BaseModel | dict) -> dict:
    if isinstance(obj, BaseModel):
        return obj.model_dump()
    return obj


def event_to_dict(event: 'Event') -> dict:
    props = asdict(event)
    d = {}
    for key in TOP_KEYS:
        if hasattr(event, key) and getattr(event, key) is not None:
            d[key] = getattr(event, key)
        elif hasattr(event, f'_{key}') and getattr(event, f'_{key}') is not None:
            d[key] = getattr(event, f'_{key}')
        if key == 'id' and d.get('id') == -1:
            d.pop('id', None)
        if key == 'timestamp' and 'timestamp' in d:
            if isinstance(d['timestamp'], datetime):
                d['timestamp'] = d['timestamp'].isoformat()
        if key == 'source' and 'source' in d:
            d['source'] = d['source'].value
        if key == 'recall_type' and 'recall_type' in d:
            d['recall_type'] = d['recall_type'].value
        if key == 'tool_call_metadata' and 'tool_call_metadata' in d:
            d['tool_call_metadata'] = d['tool_call_metadata'].model_dump()
        if key == 'llm_metrics' and 'llm_metrics' in d:
            d['llm_metrics'] = d['llm_metrics'].get()
        props.pop(key, None)
    if 'security_risk' in props and props['security_risk'] is None:
        props.pop('security_risk')
<<<<<<< HEAD
    if 'reasoning_content' in props and props['reasoning_content'] is None:
        props.pop('reasoning_content')
=======
    # Remove task_completed from serialization when it's None (backward compatibility)
    if 'task_completed' in props and props['task_completed'] is None:
        props.pop('task_completed')
>>>>>>> cda29107
    if 'action' in d:
        d['args'] = props
        if event.timeout is not None:
            d['timeout'] = event.timeout
    elif 'observation' in d:
        d['content'] = props.pop('content', '')

        # props is a dict whose values can include a complex object like an instance of a BaseModel subclass
        # such as CmdOutputMetadata
        # we serialize it along with the rest
        # we also handle the Enum conversion for RecallObservation
        d['extras'] = {
            k: (v.value if isinstance(v, Enum) else _convert_pydantic_to_dict(v))
            for k, v in props.items()
        }
        # Include success field for CmdOutputObservation
        if hasattr(event, 'success'):
            d['success'] = event.success
    else:
        raise ValueError(f'Event must be either action or observation. has: {event}')
    return d


def event_to_trajectory(event: 'Event', include_screenshots: bool = False) -> dict:
    d = event_to_dict(event)
    if 'extras' in d:
        remove_fields(
            d['extras'],
            DELETE_FROM_TRAJECTORY_EXTRAS
            if include_screenshots
            else DELETE_FROM_TRAJECTORY_EXTRAS_AND_SCREENSHOTS,
        )
    return d


def truncate_content(content: str, max_chars: int | None = None) -> str:
    """Truncate the middle of the observation content if it is too long."""
    if max_chars is None or len(content) <= max_chars or max_chars < 0:
        return content

    # truncate the middle and include a message to the LLM about it
    half = max_chars // 2
    return (
        content[:half]
        + '\n[... Observation truncated due to length ...]\n'
        + content[-half:]
    )<|MERGE_RESOLUTION|>--- conflicted
+++ resolved
@@ -121,14 +121,11 @@
         props.pop(key, None)
     if 'security_risk' in props and props['security_risk'] is None:
         props.pop('security_risk')
-<<<<<<< HEAD
     if 'reasoning_content' in props and props['reasoning_content'] is None:
         props.pop('reasoning_content')
-=======
     # Remove task_completed from serialization when it's None (backward compatibility)
     if 'task_completed' in props and props['task_completed'] is None:
         props.pop('task_completed')
->>>>>>> cda29107
     if 'action' in d:
         d['args'] = props
         if event.timeout is not None:
