--- conflicted
+++ resolved
@@ -23,16 +23,12 @@
     FileWriteAction,
 )
 from openhands.events.action.mcp import McpAction
-<<<<<<< HEAD
-from openhands.events.action.message import MessageAction
+from openhands.events.action.message import MessageAction, SystemMessageAction
 from openhands.events.action.plan import (
     CreatePlanAction,
     AssignTaskAction,
     MarkTaskAction,
 )
-=======
-from openhands.events.action.message import MessageAction, SystemMessageAction
->>>>>>> 6171395e
 
 actions = (
     NullAction,
