--- conflicted
+++ resolved
@@ -194,16 +194,11 @@
 
             obs: IPythonRunCellObservation = await _jupyter_plugin.run(action)
             obs.content = obs.content.rstrip()
-<<<<<<< HEAD
             if action.include_extra:
-                obs.content += f'\n[Jupyter current working directory: {self.pwd}]'
+                obs.content += (
+                    f'\n[Jupyter current working directory: {self.bash_session.pwd}]'
+                )
                 obs.content += f'\n[Jupyter Python interpreter: {_jupyter_plugin.python_interpreter_path}]'
-=======
-            obs.content += (
-                f'\n[Jupyter current working directory: {self.bash_session.pwd}]'
-            )
-            obs.content += f'\n[Jupyter Python interpreter: {_jupyter_plugin.python_interpreter_path}]'
->>>>>>> 8d2b2d43
             return obs
         else:
             raise RuntimeError(
