--- conflicted
+++ resolved
@@ -119,12 +119,8 @@
     extra_deps: str | None = None,
     build_folder: str | None = None,
     dry_run: bool = False,
-<<<<<<< HEAD
-    extra_build_args: List[str] | None = None,
-=======
     force_rebuild: bool = False,
     extra_build_args: list[str] | None = None,
->>>>>>> edc43ca6
 ) -> str:
     """Build the dependencies image containing all OpenHands dependencies.
 
@@ -233,7 +229,6 @@
         if src.exists():
             shutil.copy2(src, Path(build_folder, 'code', file))
 
-<<<<<<< HEAD
     if not dry_run:
         # Build the dependencies image
         runtime_builder.build_image(
@@ -242,17 +237,6 @@
             platform=platform,
             extra_build_args=extra_build_args,
         )
-=======
-    # Create a Dockerfile and write it to build_folder
-    dockerfile_content = _generate_dockerfile(
-        base_image,
-        build_from=build_from,
-        extra_deps=extra_deps,
-    )
-    dockerfile_path = Path(build_folder, 'Dockerfile')
-    with open(str(dockerfile_path), 'w') as f:
-        f.write(dockerfile_content)
->>>>>>> edc43ca6
 
     return deps_image_name
 
@@ -270,18 +254,7 @@
 ) -> str:
     """Prepares the final docker build folder.
 
-<<<<<<< HEAD
     If dry_run is False, it will also build the OpenHands runtime Docker image using the docker build folder.
-=======
-def truncate_hash(hash: str) -> str:
-    """Convert the base16 hash to base36 and truncate at 16 characters."""
-    value = int(hash, 16)
-    result: list[str] = []
-    while value > 0 and len(result) < 16:
-        value, remainder = divmod(value, len(_ALPHABET))
-        result.append(_ALPHABET[remainder])
-    return ''.join(result)
->>>>>>> edc43ca6
 
     Parameters:
     - base_image (str): The name of the base Docker image to use
@@ -411,8 +384,43 @@
         extra_deps=extra_deps,
         deps_image=deps_image,
     )
-    with open(Path(build_folder, 'Dockerfile'), 'w') as file:
-        file.write(dockerfile_content)
+    dockerfile_path = Path(build_folder, 'Dockerfile')
+    with open(str(dockerfile_path), 'w') as f:
+        f.write(dockerfile_content)
+
+
+_ALPHABET = string.digits + string.ascii_lowercase
+
+
+def truncate_hash(hash: str) -> str:
+    """Convert the base16 hash to base36 and truncate at 16 characters."""
+    value = int(hash, 16)
+    result: list[str] = []
+    while value > 0 and len(result) < 16:
+        value, remainder = divmod(value, len(_ALPHABET))
+        result.append(_ALPHABET[remainder])
+    return ''.join(result)
+
+
+def get_hash_for_lock_files(base_image: str) -> str:
+    openhands_source_dir = Path(openhands.__file__).parent
+    md5 = hashlib.md5()
+    md5.update(base_image.encode())
+    for file in ['pyproject.toml', 'poetry.lock']:
+        src = Path(openhands_source_dir, file)
+        if not src.exists():
+            src = Path(openhands_source_dir.parent, file)
+        with open(src, 'rb') as f:
+            for chunk in iter(lambda: f.read(4096), b''):
+                md5.update(chunk)
+    # We get away with truncation because we want something that is unique
+    # rather than something that is cryptographically secure
+    result = truncate_hash(md5.hexdigest())
+    return result
+
+
+def get_tag_for_versioned_image(base_image: str) -> str:
+    return base_image.replace('/', '_s_').replace(':', '_t_').lower()[-96:]
 
 
 def get_hash_for_source_files() -> str:
@@ -439,12 +447,8 @@
     extra_deps: str | None = None,
     dry_run: bool = False,
     platform: str | None = None,
-<<<<<<< HEAD
-    extra_build_args: List[str] | None = None,
+    extra_build_args: list[str] | None = None,
     force_rebuild: bool = False,
-=======
-    extra_build_args: list[str] | None = None,
->>>>>>> edc43ca6
 ) -> str:
     """Build a runtime image using the dependencies image.
 
