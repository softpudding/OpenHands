--- conflicted
+++ resolved
@@ -49,11 +49,8 @@
     ProviderHandler,
     ProviderType,
 )
-<<<<<<< HEAD
 from openhands.integrations.service_types import AuthenticationError
 from openhands.llm.llm_registry import LLMRegistry
-=======
->>>>>>> acfb01d7
 from openhands.microagent import (
     BaseMicroagent,
     load_microagents_from_dir,
