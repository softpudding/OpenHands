import asyncio
import atexit
import copy
import json
import os
import random
import shutil
import string
import tempfile
from abc import abstractmethod
from pathlib import Path
from types import MappingProxyType
from typing import Callable, cast
from zipfile import ZipFile

import httpx

from openhands.core.config import OpenHandsConfig, SandboxConfig
from openhands.core.config.mcp_config import MCPConfig, MCPStdioServerConfig
from openhands.core.exceptions import AgentRuntimeDisconnectedError
from openhands.core.logger import openhands_logger as logger
from openhands.events import EventSource, EventStream, EventStreamSubscriber
from openhands.events.action import (
    Action,
    ActionConfirmationStatus,
    AgentThinkAction,
    BrowseInteractiveAction,
    BrowseURLAction,
    CmdRunAction,
    FileEditAction,
    FileReadAction,
    FileWriteAction,
    IPythonRunCellAction,
)
from openhands.events.action.mcp import MCPAction
from openhands.events.event import Event
from openhands.events.observation import (
    AgentThinkObservation,
    CmdOutputObservation,
    ErrorObservation,
    FileReadObservation,
    NullObservation,
    Observation,
    UserRejectObservation,
)
from openhands.events.serialization.action import ACTION_TYPE_TO_CLASS
from openhands.integrations.provider import (
    PROVIDER_TOKEN_TYPE,
    ProviderHandler,
    ProviderType,
)
from openhands.integrations.service_types import AuthenticationError
from openhands.microagent import (
    BaseMicroagent,
    load_microagents_from_dir,
)
from openhands.runtime.plugins import (
    JupyterRequirement,
    PluginRequirement,
    VSCodeRequirement,
)
from openhands.runtime.utils.edit import FileEditRuntimeMixin
from openhands.runtime.utils.git_handler import CommandResult, GitHandler
from openhands.utils.async_utils import (
    GENERAL_TIMEOUT,
    call_async_from_sync,
    call_sync_from_async,
)

STATUS_MESSAGES = {
    'STATUS$STARTING_RUNTIME': 'Starting runtime...',
    'STATUS$STARTING_CONTAINER': 'Starting container...',
    'STATUS$PREPARING_CONTAINER': 'Preparing container...',
    'STATUS$CONTAINER_STARTED': 'Container started.',
    'STATUS$WAITING_FOR_CLIENT': 'Waiting for client...',
    'STATUS$SETTING_UP_WORKSPACE': 'Setting up workspace...',
    'STATUS$SETTING_UP_GIT_HOOKS': 'Setting up git hooks...',
}


def _default_env_vars(sandbox_config: SandboxConfig) -> dict[str, str]:
    ret = {}
    for key in os.environ:
        if key.startswith('SANDBOX_ENV_'):
            sandbox_key = key.removeprefix('SANDBOX_ENV_')
            ret[sandbox_key] = os.environ[key]
    if sandbox_config.enable_auto_lint:
        ret['ENABLE_AUTO_LINT'] = 'true'
    return ret


class Runtime(FileEditRuntimeMixin):
    """The runtime is how the agent interacts with the external environment.
    This includes a bash sandbox, a browser, and filesystem interactions.

    conversation_id is the session id, which is used to identify the current user session.
    """

<<<<<<< HEAD
    conversation_id: str
    config: AppConfig
=======
    sid: str
    config: OpenHandsConfig
>>>>>>> 205f0234
    initial_env_vars: dict[str, str]
    attach_to_existing: bool
    status_callback: Callable[[str, str, str], None] | None
    _runtime_initialized: bool = False

    def __init__(
        self,
        config: OpenHandsConfig,
        event_stream: EventStream,
        conversation_id: str = 'default',
        plugins: list[PluginRequirement] | None = None,
        env_vars: dict[str, str] | None = None,
        status_callback: Callable[[str, str, str], None] | None = None,
        attach_to_existing: bool = False,
        headless_mode: bool = False,
        user_id: str | None = None,
        git_provider_tokens: PROVIDER_TOKEN_TYPE | None = None,
    ):
        self.git_handler = GitHandler(
            execute_shell_fn=self._execute_shell_fn_git_handler
        )
        self.conversation_id = conversation_id
        self.event_stream = event_stream
        if event_stream:
            event_stream.subscribe(
                EventStreamSubscriber.RUNTIME, self.on_event, self.conversation_id
            )
        self.plugins = (
            copy.deepcopy(plugins) if plugins is not None and len(plugins) > 0 else []
        )
        # add VSCode plugin if not in headless mode
        if not headless_mode:
            self.plugins.append(VSCodeRequirement())

        self.status_callback = status_callback
        self.attach_to_existing = attach_to_existing

        self.config = copy.deepcopy(config)
        atexit.register(self.close)

        self.initial_env_vars = _default_env_vars(config.sandbox)
        if env_vars is not None:
            self.initial_env_vars.update(env_vars)

        self.provider_handler = ProviderHandler(
            provider_tokens=git_provider_tokens
            or cast(PROVIDER_TOKEN_TYPE, MappingProxyType({})),
            external_auth_id=user_id,
            external_token_manager=True,
        )
        raw_env_vars: dict[str, str] = call_async_from_sync(
            self.provider_handler.get_env_vars, GENERAL_TIMEOUT, True, None, False
        )
        self.initial_env_vars.update(raw_env_vars)

        self._vscode_enabled = any(
            isinstance(plugin, VSCodeRequirement) for plugin in self.plugins
        )

        # Load mixins
        FileEditRuntimeMixin.__init__(
            self, enable_llm_editor=config.get_agent_config().enable_llm_editor
        )

        self.user_id = user_id
        self.git_provider_tokens = git_provider_tokens

    @property
    def runtime_initialized(self) -> bool:
        return self._runtime_initialized

    def setup_initial_env(self) -> None:
        if self.attach_to_existing:
            return
        logger.debug(f'Adding env vars: {self.initial_env_vars.keys()}')
        self.add_env_vars(self.initial_env_vars)
        if self.config.sandbox.runtime_startup_env_vars:
            self.add_env_vars(self.config.sandbox.runtime_startup_env_vars)

    def close(self) -> None:
        """
        This should only be called by conversation manager or closing the session.
        If called for instance by error handling, it could prevent recovery.
        """
        pass

    @classmethod
    async def delete(cls, conversation_id: str) -> None:
        pass

    def log(self, level: str, message: str) -> None:
        message = f'[runtime {self.conversation_id}] {message}'
        getattr(logger, level)(message, stacklevel=2)

    def send_status_message(self, message_id: str):
        """Sends a status message if the callback function was provided."""
        if self.status_callback:
            msg = STATUS_MESSAGES.get(message_id, '')
            self.status_callback('info', message_id, msg)

    def send_error_message(self, message_id: str, message: str):
        if self.status_callback:
            self.status_callback('error', message_id, message)

    # ====================================================================

    def add_env_vars(self, env_vars: dict[str, str]) -> None:
        env_vars = {key.upper(): value for key, value in env_vars.items()}

        # Add env vars to the IPython shell (if Jupyter is used)
        if any(isinstance(plugin, JupyterRequirement) for plugin in self.plugins):
            code = 'import os\n'
            for key, value in env_vars.items():
                # Note: json.dumps gives us nice escaping for free
                code += f'os.environ["{key}"] = {json.dumps(value)}\n'
            code += '\n'
            self.run_ipython(IPythonRunCellAction(code))
            # Note: we don't log the vars values, they're leaking info
            logger.debug('Added env vars to IPython')

        # Add env vars to the Bash shell and .bashrc for persistence
        cmd = ''
        bashrc_cmd = ''
        for key, value in env_vars.items():
            # Note: json.dumps gives us nice escaping for free
            cmd += f'export {key}={json.dumps(value)}; '
            # Add to .bashrc if not already present
            bashrc_cmd += f'grep -q "^export {key}=" ~/.bashrc || echo "export {key}={json.dumps(value)}" >> ~/.bashrc; '
        if not cmd:
            return
        cmd = cmd.strip()
        logger.debug(
            'Adding env vars to bash'
        )  # don't log the vars values, they're leaking info

        obs = self.run(CmdRunAction(cmd))
        if not isinstance(obs, CmdOutputObservation) or obs.exit_code != 0:
            raise RuntimeError(
                f'Failed to add env vars [{env_vars.keys()}] to environment: {obs.content}'
            )

        # Add to .bashrc for persistence
        bashrc_cmd = bashrc_cmd.strip()
        logger.debug(f'Adding env var to .bashrc: {env_vars.keys()}')
        obs = self.run(CmdRunAction(bashrc_cmd))
        if not isinstance(obs, CmdOutputObservation) or obs.exit_code != 0:
            raise RuntimeError(
                f'Failed to add env vars [{env_vars.keys()}] to .bashrc: {obs.content}'
            )

    def on_event(self, event: Event) -> None:
        if isinstance(event, Action):
            asyncio.get_event_loop().run_until_complete(self._handle_action(event))

    async def _export_latest_git_provider_tokens(self, event: Action) -> None:
        """
        Refresh runtime provider tokens when agent attemps to run action with provider token
        """
        if not self.user_id:
            return

        providers_called = ProviderHandler.check_cmd_action_for_provider_token_ref(
            event
        )

        if not providers_called:
            return

        logger.info(
            f'Fetching latest provider tokens for runtime: {self.conversation_id}'
        )
        env_vars = await self.provider_handler.get_env_vars(
            providers=providers_called, expose_secrets=False, get_latest=True
        )

        if len(env_vars) == 0:
            return

        try:
            if self.event_stream:
                await self.provider_handler.set_event_stream_secrets(
                    self.event_stream, env_vars=env_vars
                )
            self.add_env_vars(self.provider_handler.expose_env_vars(env_vars))
        except Exception as e:
            logger.warning(
                f'Failed export latest github token to runtime: {self.conversation_id}, {e}'
            )

    async def _handle_action(self, event: Action) -> None:
        if event.timeout is None:
            # We don't block the command if this is a default timeout action
            event.set_hard_timeout(self.config.sandbox.timeout, blocking=False)
        assert event.timeout is not None
        try:
            await self._export_latest_git_provider_tokens(event)
            if isinstance(event, MCPAction):
                observation: Observation = await self.call_tool_mcp(event)
            else:
                observation = await call_sync_from_async(self.run_action, event)
        except Exception as e:
            err_id = ''
            if isinstance(e, httpx.NetworkError) or isinstance(
                e, AgentRuntimeDisconnectedError
            ):
                err_id = 'STATUS$ERROR_RUNTIME_DISCONNECTED'
            error_message = f'{type(e).__name__}: {str(e)}'
            self.log('error', f'Unexpected error while running action: {error_message}')
            self.log('error', f'Problematic action: {str(event)}')
            self.send_error_message(err_id, error_message)
            return

        observation._cause = event.id  # type: ignore[attr-defined]
        observation.tool_call_metadata = event.tool_call_metadata

        # this might be unnecessary, since source should be set by the event stream when we're here
        source = event.source if event.source else EventSource.AGENT
        if isinstance(observation, NullObservation):
            # don't add null observations to the event stream
            return
        self.event_stream.add_event(observation, source)  # type: ignore[arg-type]

    async def clone_or_init_repo(
        self,
        git_provider_tokens: PROVIDER_TOKEN_TYPE | None,
        selected_repository: str | None,
        selected_branch: str | None,
    ) -> str:
        repository = None
        if selected_repository:  # Determine provider from repo name
            try:
                provider_handler = ProviderHandler(
                    git_provider_tokens or MappingProxyType({})
                )
                repository = await provider_handler.verify_repo_provider(
                    selected_repository
                )
            except AuthenticationError:
                raise RuntimeError(
                    'Git provider authentication issue when cloning repo'
                )

        if not selected_repository:
            # In SaaS mode (indicated by user_id being set), always run git init
            # In OSS mode, only run git init if workspace_base is not set
            if self.user_id or not self.config.workspace_base:
                logger.debug(
                    'No repository selected. Initializing a new git repository in the workspace.'
                )
                action = CmdRunAction(
                    command='git init',
                )
                self.run_action(action)
            else:
                logger.info(
                    'In workspace mount mode, not initializing a new git repository.'
                )
            return ''

        # This satisfies mypy because param is optional, but `verify_repo_provider` guarentees this gets populated
        if not repository:
            return ''

        provider = repository.git_provider
        provider_domains = {
            ProviderType.GITHUB: 'github.com',
            ProviderType.GITLAB: 'gitlab.com',
        }

        domain = provider_domains[provider]

        # Try to use token if available, otherwise use public URL
        if git_provider_tokens and provider in git_provider_tokens:
            git_token = git_provider_tokens[provider].token
            if git_token:
                if provider == ProviderType.GITLAB:
                    remote_repo_url = f'https://oauth2:{git_token.get_secret_value()}@{domain}/{selected_repository}.git'
                else:
                    remote_repo_url = f'https://{git_token.get_secret_value()}@{domain}/{selected_repository}.git'
            else:
                remote_repo_url = f'https://{domain}/{selected_repository}.git'
        else:
            remote_repo_url = f'https://{domain}/{selected_repository}.git'

        if not remote_repo_url:
            raise ValueError('Missing either Git token or valid repository')

        if self.status_callback:
            self.status_callback(
                'info', 'STATUS$SETTING_UP_WORKSPACE', 'Setting up workspace...'
            )

        dir_name = selected_repository.split('/')[-1]

        # Generate a random branch name to avoid conflicts
        random_str = ''.join(
            random.choices(string.ascii_lowercase + string.digits, k=8)
        )
        openhands_workspace_branch = f'openhands-workspace-{random_str}'

        # Clone repository command
        clone_command = f'git clone {remote_repo_url} {dir_name}'

        # Checkout to appropriate branch
        checkout_command = (
            f'git checkout {selected_branch}'
            if selected_branch
            else f'git checkout -b {openhands_workspace_branch}'
        )

        action = CmdRunAction(
            command=f'{clone_command} ; cd {dir_name} ; {checkout_command}',
        )
        self.log('info', f'Cloning repo: {selected_repository}')
        self.run_action(action)
        return dir_name

    def maybe_run_setup_script(self):
        """Run .openhands/setup.sh if it exists in the workspace or repository."""
        setup_script = '.openhands/setup.sh'
        read_obs = self.read(FileReadAction(path=setup_script))
        if isinstance(read_obs, ErrorObservation):
            return

        if self.status_callback:
            self.status_callback(
                'info', 'STATUS$SETTING_UP_WORKSPACE', 'Setting up workspace...'
            )

        # setup scripts time out after 10 minutes
        action = CmdRunAction(
            f'chmod +x {setup_script} && source {setup_script}', blocking=True
        )
        action.set_hard_timeout(600)
        obs = self.run_action(action)
        if not isinstance(obs, CmdOutputObservation) or obs.exit_code != 0:
            self.log('error', f'Setup script failed: {obs.content}')

    @property
    def workspace_root(self) -> Path:
        """Return the workspace root path."""
        return Path(self.config.workspace_mount_path_in_sandbox)

    def maybe_setup_git_hooks(self):
        """Set up git hooks if .openhands/pre-commit.sh exists in the workspace or repository."""
        pre_commit_script = '.openhands/pre-commit.sh'
        read_obs = self.read(FileReadAction(path=pre_commit_script))
        if isinstance(read_obs, ErrorObservation):
            return

        if self.status_callback:
            self.status_callback(
                'info', 'STATUS$SETTING_UP_GIT_HOOKS', 'Setting up git hooks...'
            )

        # Ensure the git hooks directory exists
        action = CmdRunAction('mkdir -p .git/hooks')
        obs = self.run_action(action)
        if isinstance(obs, CmdOutputObservation) and obs.exit_code != 0:
            self.log('error', f'Failed to create git hooks directory: {obs.content}')
            return

        # Make the pre-commit script executable
        action = CmdRunAction(f'chmod +x {pre_commit_script}')
        obs = self.run_action(action)
        if isinstance(obs, CmdOutputObservation) and obs.exit_code != 0:
            self.log(
                'error', f'Failed to make pre-commit script executable: {obs.content}'
            )
            return

        # Check if there's an existing pre-commit hook
        pre_commit_hook = '.git/hooks/pre-commit'
        pre_commit_local = '.git/hooks/pre-commit.local'

        # Read the existing pre-commit hook if it exists
        read_obs = self.read(FileReadAction(path=pre_commit_hook))
        if not isinstance(read_obs, ErrorObservation):
            # If the existing hook wasn't created by OpenHands, preserve it
            if 'This hook was installed by OpenHands' not in read_obs.content:
                self.log('info', 'Preserving existing pre-commit hook')
                # Move the existing hook to pre-commit.local
                action = CmdRunAction(f'mv {pre_commit_hook} {pre_commit_local}')
                obs = self.run_action(action)
                if isinstance(obs, CmdOutputObservation) and obs.exit_code != 0:
                    self.log(
                        'error',
                        f'Failed to preserve existing pre-commit hook: {obs.content}',
                    )
                    return

                # Make it executable
                action = CmdRunAction(f'chmod +x {pre_commit_local}')
                obs = self.run_action(action)
                if isinstance(obs, CmdOutputObservation) and obs.exit_code != 0:
                    self.log(
                        'error',
                        f'Failed to make preserved hook executable: {obs.content}',
                    )
                    return

        # Create the pre-commit hook that calls our script
        pre_commit_hook_content = f"""#!/bin/bash
# This hook was installed by OpenHands
# It calls the pre-commit script in the .openhands directory

if [ -x "{pre_commit_script}" ]; then
    source "{pre_commit_script}"
    exit $?
else
    echo "Warning: {pre_commit_script} not found or not executable"
    exit 0
fi
"""

        # Write the pre-commit hook
        write_obs = self.write(
            FileWriteAction(path=pre_commit_hook, content=pre_commit_hook_content)
        )
        if isinstance(write_obs, ErrorObservation):
            self.log('error', f'Failed to write pre-commit hook: {write_obs.content}')
            return

        # Make the pre-commit hook executable
        action = CmdRunAction(f'chmod +x {pre_commit_hook}')
        obs = self.run_action(action)
        if isinstance(obs, CmdOutputObservation) and obs.exit_code != 0:
            self.log(
                'error', f'Failed to make pre-commit hook executable: {obs.content}'
            )
            return

        self.log('info', 'Git pre-commit hook installed successfully')

    def _load_microagents_from_directory(
        self, microagents_dir: Path, source_description: str
    ) -> list[BaseMicroagent]:
        """Load microagents from a directory.

        Args:
            microagents_dir: Path to the directory containing microagents
            source_description: Description of the source for logging purposes

        Returns:
            A list of loaded microagents
        """
        loaded_microagents: list[BaseMicroagent] = []
        files = self.list_files(str(microagents_dir))

        if not files:
            return loaded_microagents

        self.log(
            'info',
            f'Found {len(files)} files in {source_description} microagents directory',
        )
        zip_path = self.copy_from(str(microagents_dir))
        microagent_folder = tempfile.mkdtemp()

        try:
            with ZipFile(zip_path, 'r') as zip_file:
                zip_file.extractall(microagent_folder)

            zip_path.unlink()
            repo_agents, knowledge_agents = load_microagents_from_dir(microagent_folder)

            self.log(
                'info',
                f'Loaded {len(repo_agents)} repo agents and {len(knowledge_agents)} knowledge agents from {source_description}',
            )

            loaded_microagents.extend(repo_agents.values())
            loaded_microagents.extend(knowledge_agents.values())
        finally:
            shutil.rmtree(microagent_folder)

        return loaded_microagents

    def _get_authenticated_git_url(self, repo_path: str) -> str:
        """Get an authenticated git URL for a repository.

        Args:
            repo_path: Repository path (e.g., "github.com/acme-co/api")

        Returns:
            Authenticated git URL if credentials are available, otherwise regular HTTPS URL
        """
        remote_url = f'https://{repo_path}.git'

        # Determine provider from repo path
        provider = None
        if 'github.com' in repo_path:
            provider = ProviderType.GITHUB
        elif 'gitlab.com' in repo_path:
            provider = ProviderType.GITLAB

        # Add authentication if available
        if (
            provider
            and self.git_provider_tokens
            and provider in self.git_provider_tokens
        ):
            git_token = self.git_provider_tokens[provider].token
            if git_token:
                if provider == ProviderType.GITLAB:
                    remote_url = f'https://oauth2:{git_token.get_secret_value()}@{repo_path.replace("gitlab.com/", "")}.git'
                else:
                    remote_url = f'https://{git_token.get_secret_value()}@{repo_path.replace("github.com/", "")}.git'

        return remote_url

    def get_microagents_from_org_or_user(
        self, selected_repository: str
    ) -> list[BaseMicroagent]:
        """Load microagents from the organization or user level .openhands repository.

        For example, if the repository is github.com/acme-co/api, this will check if
        github.com/acme-co/.openhands exists. If it does, it will clone it and load
        the microagents from the ./microagents/ folder.

        Args:
            selected_repository: The repository path (e.g., "github.com/acme-co/api")

        Returns:
            A list of loaded microagents from the org/user level repository
        """
        loaded_microagents: list[BaseMicroagent] = []

        repo_parts = selected_repository.split('/')
        if len(repo_parts) < 2:
            return loaded_microagents

        # Extract the domain and org/user name
        domain = repo_parts[0] if len(repo_parts) > 2 else 'github.com'
        org_name = repo_parts[-2]

        # Construct the org-level .openhands repo path
        org_openhands_repo = f'{domain}/{org_name}/.openhands'
        if domain not in org_openhands_repo:
            org_openhands_repo = f'github.com/{org_openhands_repo}'

        self.log(
            'info',
            f'Checking for org-level microagents at {org_openhands_repo}',
        )

        # Try to clone the org-level .openhands repo
        try:
            # Create a temporary directory for the org-level repo
            org_repo_dir = self.workspace_root / f'org_openhands_{org_name}'

            # Get authenticated URL and do a shallow clone (--depth 1) for efficiency
            remote_url = self._get_authenticated_git_url(org_openhands_repo)
            clone_cmd = f"git clone --depth 1 {remote_url} {org_repo_dir} 2>/dev/null || echo 'Org repo not found'"

            action = CmdRunAction(command=clone_cmd)
            obs = self.run_action(action)

            if (
                isinstance(obs, CmdOutputObservation)
                and obs.exit_code == 0
                and 'Org repo not found' not in obs.content
            ):
                self.log(
                    'info',
                    f'Successfully cloned org-level microagents from {org_openhands_repo}',
                )

                # Load microagents from the org-level repo
                org_microagents_dir = org_repo_dir / 'microagents'
                loaded_microagents = self._load_microagents_from_directory(
                    org_microagents_dir, 'org-level'
                )

                # Clean up the org repo directory
                shutil.rmtree(org_repo_dir)
            else:
                self.log(
                    'info',
                    f'No org-level microagents found at {org_openhands_repo}',
                )

        except Exception as e:
            self.log('error', f'Error loading org-level microagents: {str(e)}')

        return loaded_microagents

    def get_microagents_from_selected_repo(
        self, selected_repository: str | None
    ) -> list[BaseMicroagent]:
        """Load microagents from the selected repository.
        If selected_repository is None, load microagents from the current workspace.
        This is the main entry point for loading microagents.

        This method also checks for user/org level microagents stored in a .openhands repository.
        For example, if the repository is github.com/acme-co/api, it will also check for
        github.com/acme-co/.openhands and load microagents from there if it exists.
        """
        loaded_microagents: list[BaseMicroagent] = []
        microagents_dir = self.workspace_root / '.openhands' / 'microagents'
        repo_root = None

        # Check for user/org level microagents if a repository is selected
        if selected_repository:
            # Load microagents from the org/user level repository
            org_microagents = self.get_microagents_from_org_or_user(selected_repository)
            loaded_microagents.extend(org_microagents)

            # Continue with repository-specific microagents
            repo_root = self.workspace_root / selected_repository.split('/')[-1]
            microagents_dir = repo_root / '.openhands' / 'microagents'

        self.log(
            'info',
            f'Selected repo: {selected_repository}, loading microagents from {microagents_dir} (inside runtime)',
        )

        # Legacy Repo Instructions
        # Check for legacy .openhands_instructions file
        obs = self.read(
            FileReadAction(path=str(self.workspace_root / '.openhands_instructions'))
        )
        if isinstance(obs, ErrorObservation) and repo_root is not None:
            # If the instructions file is not found in the workspace root, try to load it from the repo root
            self.log(
                'debug',
                f'.openhands_instructions not present, trying to load from repository {microagents_dir=}',
            )
            obs = self.read(
                FileReadAction(path=str(repo_root / '.openhands_instructions'))
            )

        if isinstance(obs, FileReadObservation):
            self.log('info', 'openhands_instructions microagent loaded.')
            loaded_microagents.append(
                BaseMicroagent.load(
                    path='.openhands_instructions',
                    microagent_dir=None,
                    file_content=obs.content,
                )
            )

        # Load microagents from directory
        repo_microagents = self._load_microagents_from_directory(
            microagents_dir, 'repository'
        )
        loaded_microagents.extend(repo_microagents)

        return loaded_microagents

    def run_action(self, action: Action) -> Observation:
        """Run an action and return the resulting observation.
        If the action is not runnable in any runtime, a NullObservation is returned.
        If the action is not supported by the current runtime, an ErrorObservation is returned.
        """
        if not action.runnable:
            if isinstance(action, AgentThinkAction):
                return AgentThinkObservation('Your thought has been logged.')
            return NullObservation('')
        if (
            hasattr(action, 'confirmation_state')
            and action.confirmation_state
            == ActionConfirmationStatus.AWAITING_CONFIRMATION
        ):
            return NullObservation('')
        action_type = action.action  # type: ignore[attr-defined]
        if action_type not in ACTION_TYPE_TO_CLASS:
            return ErrorObservation(f'Action {action_type} does not exist.')
        if not hasattr(self, action_type):
            return ErrorObservation(
                f'Action {action_type} is not supported in the current runtime.'
            )
        if (
            getattr(action, 'confirmation_state', None)
            == ActionConfirmationStatus.REJECTED
        ):
            return UserRejectObservation(
                'Action has been rejected by the user! Waiting for further user input.'
            )
        observation = getattr(self, action_type)(action)
        return observation

    # ====================================================================
    # Context manager
    # ====================================================================

    def __enter__(self) -> 'Runtime':
        return self

    def __exit__(self, exc_type, exc_value, traceback) -> None:
        self.close()

    @abstractmethod
    async def connect(self) -> None:
        pass

    @abstractmethod
    def get_mcp_config(
        self, extra_stdio_servers: list[MCPStdioServerConfig] | None = None
    ) -> MCPConfig:
        pass

    # ====================================================================
    # Action execution
    # ====================================================================

    @abstractmethod
    def run(self, action: CmdRunAction) -> Observation:
        pass

    @abstractmethod
    def run_ipython(self, action: IPythonRunCellAction) -> Observation:
        pass

    @abstractmethod
    def read(self, action: FileReadAction) -> Observation:
        pass

    @abstractmethod
    def write(self, action: FileWriteAction) -> Observation:
        pass

    @abstractmethod
    def edit(self, action: FileEditAction) -> Observation:
        pass

    @abstractmethod
    def browse(self, action: BrowseURLAction) -> Observation:
        pass

    @abstractmethod
    def browse_interactive(self, action: BrowseInteractiveAction) -> Observation:
        pass

    @abstractmethod
    async def call_tool_mcp(self, action: MCPAction) -> Observation:
        pass

    # ====================================================================
    # File operations
    # ====================================================================

    @abstractmethod
    def copy_to(self, host_src: str, sandbox_dest: str, recursive: bool = False):
        raise NotImplementedError('This method is not implemented in the base class.')

    @abstractmethod
    def list_files(self, path: str | None = None) -> list[str]:
        """List files in the sandbox.

        If path is None, list files in the sandbox's initial working directory (e.g., /workspace).
        """
        raise NotImplementedError('This method is not implemented in the base class.')

    @abstractmethod
    def copy_from(self, path: str) -> Path:
        """Zip all files in the sandbox and return a path in the local filesystem."""
        raise NotImplementedError('This method is not implemented in the base class.')

    # ====================================================================
    # VSCode
    # ====================================================================

    @property
    def vscode_enabled(self) -> bool:
        return self._vscode_enabled

    @property
    def vscode_url(self) -> str | None:
        raise NotImplementedError('This method is not implemented in the base class.')

    @property
    def web_hosts(self) -> dict[str, int]:
        return {}

    # ====================================================================
    # Git
    # ====================================================================

    def _execute_shell_fn_git_handler(
        self, command: str, cwd: str | None
    ) -> CommandResult:
        """
        This function is used by the GitHandler to execute shell commands.
        """
        obs = self.run(CmdRunAction(command=command, is_static=True, cwd=cwd))
        exit_code = 0
        content = ''

        if hasattr(obs, 'exit_code'):
            exit_code = obs.exit_code
        if hasattr(obs, 'content'):
            content = obs.content

        return CommandResult(content=content, exit_code=exit_code)

    def get_git_changes(self, cwd: str) -> list[dict[str, str]] | None:
        self.git_handler.set_cwd(cwd)
        return self.git_handler.get_git_changes()

    def get_git_diff(self, file_path: str, cwd: str) -> dict[str, str]:
        self.git_handler.set_cwd(cwd)
        return self.git_handler.get_git_diff(file_path)

    @property
    def additional_agent_instructions(self) -> str:
        return ''

    def subscribe_to_shell_stream(
        self, callback: Callable[[str], None] | None = None
    ) -> bool:
        """
        Subscribe to shell command output stream.
        This method is meant to be overridden by runtime implementations
        that want to stream shell command output to external consumers.

        Args:
            callback: A function that will be called with each line of output from shell commands.
                     If None, any existing subscription will be removed.

        Returns False by default.
        """
        return False<|MERGE_RESOLUTION|>--- conflicted
+++ resolved
@@ -96,13 +96,8 @@
     conversation_id is the session id, which is used to identify the current user session.
     """
 
-<<<<<<< HEAD
     conversation_id: str
-    config: AppConfig
-=======
-    sid: str
     config: OpenHandsConfig
->>>>>>> 205f0234
     initial_env_vars: dict[str, str]
     attach_to_existing: bool
     status_callback: Callable[[str, str, str], None] | None
