--- conflicted
+++ resolved
@@ -431,8 +431,7 @@
         )
         action = cd_checkout_action
         self.log('info', f'Cloning repo: {selected_repository}')
-<<<<<<< HEAD
-        self.run_action(action)
+        await call_sync_from_async(self.run_action, action)
 
         # Store the repository URL in the memory
         if hasattr(self, 'memory') and self.memory:
@@ -440,11 +439,9 @@
                 selected_repository,
                 str(self.workspace_root / dir_name),
                 remote_repo_url,
-            )
-
-=======
-        await call_sync_from_async(self.run_action, action)
->>>>>>> 238ae611
+                selected_branch,
+            )
+
         return dir_name
 
     def maybe_run_setup_script(self):
