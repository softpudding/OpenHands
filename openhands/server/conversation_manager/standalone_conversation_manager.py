--- conflicted
+++ resolved
@@ -13,11 +13,8 @@
 from openhands.core.schema.agent import AgentState
 from openhands.events.action import MessageAction
 from openhands.events.stream import EventStreamSubscriber, session_exists
-<<<<<<< HEAD
 from openhands.llm.metrics_registry import LLMRegistry
-=======
 from openhands.runtime import get_runtime_cls
->>>>>>> bfe0aa08
 from openhands.server.config.server_config import ServerConfig
 from openhands.server.data_models.agent_loop_info import AgentLoopInfo
 from openhands.server.monitoring import MonitoringListener
@@ -123,19 +120,13 @@
 
             # Create new conversation if none exists
             c = ServerConversation(
-<<<<<<< HEAD
                 LLMRegistry(self.file_store, sid, user_id),
-=======
->>>>>>> bfe0aa08
                 sid,
                 file_store=self.file_store,
                 config=self.config,
                 user_id=user_id,
-<<<<<<< HEAD
-=======
                 event_stream=event_stream,
                 runtime=runtime,
->>>>>>> bfe0aa08
             )
             try:
                 await c.connect()
