import json
import uuid
from datetime import datetime

from fastapi import APIRouter, Request
from fastapi.responses import JSONResponse
from github import Github
from pydantic import BaseModel

from openhands.core.logger import openhands_logger as logger
<<<<<<< HEAD
from openhands.server.data_models.conversation_info import ConversationInfo
from openhands.server.data_models.conversation_result_set import ConversationResultSet
from openhands.server.data_models.conversation_status import ConversationStatus
from openhands.server.routes.settings import SettingsStoreImpl
from openhands.server.session.conversation_init_data import ConversationInitData
from openhands.server.shared import config, session_manager
from openhands.storage.conversation.conversation_store import (
    ConversationMetadata,
    ConversationStore,
)
from openhands.storage.files import FileStore
from openhands.storage.locations import get_conversation_events_dir
=======
from openhands.server.routes.settings import ConversationStoreImpl, SettingsStoreImpl
from openhands.server.session.conversation_init_data import ConversationInitData
from openhands.server.shared import config, session_manager
from openhands.server.data_models.conversation_metadata import ConversationMetadata
>>>>>>> c37e865c
from openhands.utils.async_utils import call_sync_from_async
from openhands.utils.search_utils import offset_to_page_id, page_id_to_offset

app = APIRouter(prefix='/api')


class InitSessionRequest(BaseModel):
    github_token: str | None = None
    latest_event_id: int = -1
    selected_repository: str | None = None
    args: dict | None = None


@app.post('/conversations')
async def new_conversation(request: Request, data: InitSessionRequest):
    """Initialize a new session or join an existing one.
    After successful initialization, the client should connect to the WebSocket
    using the returned conversation ID
    """
    github_token = ''
    if data.github_token:
        github_token = data.github_token

    settings_store = await SettingsStoreImpl.get_instance(config, github_token)
    settings = await settings_store.load()

    session_init_args: dict = {}
    if settings:
        session_init_args = {**settings.__dict__, **session_init_args}
    if data.args:
        for key, value in data.args.items():
            session_init_args[key.lower()] = value

    session_init_args['github_token'] = github_token
    session_init_args['selected_repository'] = data.selected_repository
    conversation_init_data = ConversationInitData(**session_init_args)

    conversation_store = await ConversationStoreImpl.get_instance(config, github_token)

    conversation_id = uuid.uuid4().hex
    while await conversation_store.exists(conversation_id):
        logger.warning(f'Collision on conversation ID: {conversation_id}. Retrying...')
        conversation_id = uuid.uuid4().hex

    user_id = ''
    if data.github_token:
        g = Github(data.github_token)
        gh_user = await call_sync_from_async(g.get_user)
        user_id = gh_user.id

    await conversation_store.save_metadata(
        ConversationMetadata(
            conversation_id=conversation_id,
            github_user_id=user_id,
            selected_repository=data.selected_repository,
        )
    )

    await session_manager.maybe_start_agent_loop(
        conversation_id, conversation_init_data
    )
    return JSONResponse(content={'status': 'ok', 'conversation_id': conversation_id})


@app.get('/conversations')
async def search_conversations(
    page_id: str | None = None,
    limit: int = 20,
) -> ConversationResultSet:
    file_store = session_manager.file_store
    conversations = []
    session_ids = [
        path.split('/')[1]
        for path in file_store.list('sessions/')
        if not path.startswith('sessions/.')
    ]
    num_sessions = len(session_ids)
    start = page_id_to_offset(page_id)
    end = min(limit + start, num_sessions)
    session_ids = session_ids[start:end]
    next_page_id = offset_to_page_id(end, end < num_sessions)
    running_sessions = await session_manager.get_agent_loop_running(set(session_ids))
    for session_id in session_ids:
        is_running = session_id in running_sessions
        conversation_info = await _get_conversation_info(
            session_id, is_running, file_store
        )
        if conversation_info:
            conversations.append(conversation_info)
    return ConversationResultSet(results=conversations, next_page_id=next_page_id)


async def _get_conversation_info(
    session_id: str, is_running: bool, file_store: FileStore
) -> ConversationInfo | None:
    try:
        conversation_store = await ConversationStore.get_instance(config)
        metadata = await conversation_store.get_metadata(session_id)
        events_dir = get_conversation_events_dir(session_id)
        events = file_store.list(events_dir)
        events = sorted(events)
        event_path = events[-1]
        event = json.loads(file_store.read(event_path))
        return ConversationInfo(
            id=session_id,
            title=metadata.title,
            last_updated_at=datetime.fromisoformat(event.get('timestamp')),
            selected_repository=metadata.selected_repository,
            status=ConversationStatus.RUNNING
            if is_running
            else ConversationStatus.STOPPED,
        )
    except Exception:  # type: ignore
        logger.warning(
            f'Error loading conversation: {session_id}',
            exc_info=True,
            stack_info=True,
        )
        return None


@app.get('/conversations/{conversation_id}')
async def get_conversation(conversation_id: str) -> ConversationInfo | None:
    file_store = session_manager.file_store
    is_running = await session_manager.is_agent_loop_running(conversation_id)
    conversation_info = await _get_conversation_info(
        conversation_id, is_running, file_store
    )
    return conversation_info


@app.post('/conversations/{conversation_id}')
async def update_conversation(conversation_id: str, title: str) -> bool:
    conversation_store = await ConversationStore.get_instance(config)
    metadata = await conversation_store.get_metadata(conversation_id)
    if not metadata:
        return False
    metadata.title = title
    await conversation_store.save_metadata(metadata)
    return True


@app.delete('/conversations/{conversation_id}')
async def delete_conversation(conversation_id: str) -> bool:
    conversation_store = await ConversationStore.get_instance(config)
    try:
        await conversation_store.get_metadata(conversation_id)
    except FileNotFoundError:
        return False
    is_running = await session_manager.is_agent_loop_running(conversation_id)
    if is_running:
        return False
    await conversation_store.delete_metadata(conversation_id)
    return True<|MERGE_RESOLUTION|>--- conflicted
+++ resolved
@@ -8,25 +8,15 @@
 from pydantic import BaseModel
 
 from openhands.core.logger import openhands_logger as logger
-<<<<<<< HEAD
 from openhands.server.data_models.conversation_info import ConversationInfo
+from openhands.server.data_models.conversation_metadata import ConversationMetadata
 from openhands.server.data_models.conversation_result_set import ConversationResultSet
 from openhands.server.data_models.conversation_status import ConversationStatus
-from openhands.server.routes.settings import SettingsStoreImpl
-from openhands.server.session.conversation_init_data import ConversationInitData
-from openhands.server.shared import config, session_manager
-from openhands.storage.conversation.conversation_store import (
-    ConversationMetadata,
-    ConversationStore,
-)
-from openhands.storage.files import FileStore
-from openhands.storage.locations import get_conversation_events_dir
-=======
 from openhands.server.routes.settings import ConversationStoreImpl, SettingsStoreImpl
 from openhands.server.session.conversation_init_data import ConversationInitData
 from openhands.server.shared import config, session_manager
-from openhands.server.data_models.conversation_metadata import ConversationMetadata
->>>>>>> c37e865c
+from openhands.storage.files import FileStore
+from openhands.storage.locations import get_conversation_events_dir
 from openhands.utils.async_utils import call_sync_from_async
 from openhands.utils.search_utils import offset_to_page_id, page_id_to_offset
 
@@ -123,7 +113,7 @@
     session_id: str, is_running: bool, file_store: FileStore
 ) -> ConversationInfo | None:
     try:
-        conversation_store = await ConversationStore.get_instance(config)
+        conversation_store = await ConversationStoreImpl.get_instance(config)
         metadata = await conversation_store.get_metadata(session_id)
         events_dir = get_conversation_events_dir(session_id)
         events = file_store.list(events_dir)
@@ -160,7 +150,7 @@
 
 @app.post('/conversations/{conversation_id}')
 async def update_conversation(conversation_id: str, title: str) -> bool:
-    conversation_store = await ConversationStore.get_instance(config)
+    conversation_store = await ConversationStoreImpl.get_instance(config)
     metadata = await conversation_store.get_metadata(conversation_id)
     if not metadata:
         return False
@@ -171,7 +161,7 @@
 
 @app.delete('/conversations/{conversation_id}')
 async def delete_conversation(conversation_id: str) -> bool:
-    conversation_store = await ConversationStore.get_instance(config)
+    conversation_store = await ConversationStoreImpl.get_instance(config)
     try:
         await conversation_store.get_metadata(conversation_id)
     except FileNotFoundError:
