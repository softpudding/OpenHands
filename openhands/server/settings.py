from __future__ import annotations

from pydantic import (
    BaseModel,
    Field,
    SecretStr,
    SerializationInfo,
    field_serializer,
    model_validator,
)
from pydantic.json import pydantic_encoder

<<<<<<< HEAD
from openhands.core.config import load_app_config
from openhands.core.config.llm_config import LLMConfig
from openhands.integrations.provider import SecretStore
from openhands.storage.data_models.settings import Settings as BaseSettings


class Settings(BaseSettings):
    language: str | None = None
    agent: str | None = None
    max_iterations: int | None = None
    security_analyzer: str | None = None
    confirmation_mode: bool | None = None
    llm_model: str | None = None
    llm_api_key: SecretStr | None = None
    llm_base_url: str | None = None
    remote_runtime_resource_factor: int | None = None
    secrets_store: SecretStore = Field(default_factory=SecretStore, frozen=True)
    enable_default_condenser: bool = False
    enable_sound_notifications: bool = False
    user_consents_to_analytics: bool | None = None
    sandbox_base_container_image: str | None = None
    sandbox_runtime_container_image: str | None = None

    model_config = {
        'validate_assignment': True,
    }

    @field_serializer('llm_api_key')
    def llm_api_key_serializer(self, llm_api_key: SecretStr, info: SerializationInfo):
        """Custom serializer for the LLM API key.

        To serialize the API key instead of ********, set expose_secrets to True in the serialization context.
        """
        context = info.context
        if context and context.get('expose_secrets', False):
            return llm_api_key.get_secret_value()

        return pydantic_encoder(llm_api_key) if llm_api_key else None

    @model_validator(mode='before')
    @classmethod
    def convert_provider_tokens(cls, data: dict | object) -> dict | object:
        """Convert provider tokens from JSON format to SecretStore format."""
        if not isinstance(data, dict):
            return data

        secrets_store = data.get('secrets_store')
        if not isinstance(secrets_store, dict):
            return data

        tokens = secrets_store.get('provider_tokens')
        if not isinstance(tokens, dict):
            return data

        data['secrets_store'] = SecretStore(provider_tokens=tokens)
        return data

    @field_serializer('secrets_store')
    def secrets_store_serializer(self, secrets: SecretStore, info: SerializationInfo):
        """Custom serializer for secrets store."""
        return {
            'provider_tokens': secrets.provider_tokens_serializer(
                secrets.provider_tokens, info
            )
        }

    @staticmethod
    def from_config() -> Settings | None:
        app_config = load_app_config()
        llm_config: LLMConfig = app_config.get_llm_config()
        if llm_config.api_key is None:
            # If no api key has been set, we take this to mean that there is no reasonable default
            return None
        security = app_config.security
        settings = Settings(
            language='en',
            agent=app_config.default_agent,
            max_iterations=app_config.max_iterations,
            security_analyzer=security.security_analyzer,
            confirmation_mode=security.confirmation_mode,
            llm_model=llm_config.model,
            llm_api_key=llm_config.api_key,
            llm_base_url=llm_config.base_url,
            remote_runtime_resource_factor=app_config.sandbox.remote_runtime_resource_factor,
            provider_tokens={},
        )
        return settings


class POSTSettingsModel(Settings):
    """Settings for POST requests."""
=======
from openhands.core.config.mcp_config import MCPConfig
from openhands.integrations.provider import CustomSecret, ProviderToken
from openhands.integrations.service_types import ProviderType
from openhands.storage.data_models.settings import Settings


class POSTProviderModel(BaseModel):
    """
    Settings for POST requests
    """
>>>>>>> 2ecc39ff

    mcp_config: MCPConfig | None = None
    provider_tokens: dict[ProviderType, ProviderToken] = {}


class POSTCustomSecrets(BaseModel):
    """
    Adding new custom secret
    """

    custom_secrets: dict[str, CustomSecret] = {}


class GETSettingsModel(Settings):
    """Settings with additional token data for the frontend."""

    provider_tokens_set: dict[ProviderType, str | None] | None = (
        None  # provider + base_domain key-value pair
    )
    llm_api_key_set: bool

    model_config = {'use_enum_values': True}


class CustomSecretWithoutValueModel(BaseModel):
    """
    Custom secret model without value
    """

    name: str
    description: str | None = None


class CustomSecretModel(CustomSecretWithoutValueModel):
    """
    Custom secret model with value
    """

    value: SecretStr


class GETCustomSecrets(BaseModel):
    """
    Custom secrets names
    """

    custom_secrets: list[CustomSecretWithoutValueModel] | None = None<|MERGE_RESOLUTION|>--- conflicted
+++ resolved
@@ -10,102 +10,12 @@
 )
 from pydantic.json import pydantic_encoder
 
-<<<<<<< HEAD
 from openhands.core.config import load_app_config
 from openhands.core.config.llm_config import LLMConfig
-from openhands.integrations.provider import SecretStore
+from openhands.core.config.mcp_config import MCPConfig
+from openhands.integrations.provider import CustomSecret, ProviderToken, SecretStore
+from openhands.integrations.service_types import ProviderType
 from openhands.storage.data_models.settings import Settings as BaseSettings
-
-
-class Settings(BaseSettings):
-    language: str | None = None
-    agent: str | None = None
-    max_iterations: int | None = None
-    security_analyzer: str | None = None
-    confirmation_mode: bool | None = None
-    llm_model: str | None = None
-    llm_api_key: SecretStr | None = None
-    llm_base_url: str | None = None
-    remote_runtime_resource_factor: int | None = None
-    secrets_store: SecretStore = Field(default_factory=SecretStore, frozen=True)
-    enable_default_condenser: bool = False
-    enable_sound_notifications: bool = False
-    user_consents_to_analytics: bool | None = None
-    sandbox_base_container_image: str | None = None
-    sandbox_runtime_container_image: str | None = None
-
-    model_config = {
-        'validate_assignment': True,
-    }
-
-    @field_serializer('llm_api_key')
-    def llm_api_key_serializer(self, llm_api_key: SecretStr, info: SerializationInfo):
-        """Custom serializer for the LLM API key.
-
-        To serialize the API key instead of ********, set expose_secrets to True in the serialization context.
-        """
-        context = info.context
-        if context and context.get('expose_secrets', False):
-            return llm_api_key.get_secret_value()
-
-        return pydantic_encoder(llm_api_key) if llm_api_key else None
-
-    @model_validator(mode='before')
-    @classmethod
-    def convert_provider_tokens(cls, data: dict | object) -> dict | object:
-        """Convert provider tokens from JSON format to SecretStore format."""
-        if not isinstance(data, dict):
-            return data
-
-        secrets_store = data.get('secrets_store')
-        if not isinstance(secrets_store, dict):
-            return data
-
-        tokens = secrets_store.get('provider_tokens')
-        if not isinstance(tokens, dict):
-            return data
-
-        data['secrets_store'] = SecretStore(provider_tokens=tokens)
-        return data
-
-    @field_serializer('secrets_store')
-    def secrets_store_serializer(self, secrets: SecretStore, info: SerializationInfo):
-        """Custom serializer for secrets store."""
-        return {
-            'provider_tokens': secrets.provider_tokens_serializer(
-                secrets.provider_tokens, info
-            )
-        }
-
-    @staticmethod
-    def from_config() -> Settings | None:
-        app_config = load_app_config()
-        llm_config: LLMConfig = app_config.get_llm_config()
-        if llm_config.api_key is None:
-            # If no api key has been set, we take this to mean that there is no reasonable default
-            return None
-        security = app_config.security
-        settings = Settings(
-            language='en',
-            agent=app_config.default_agent,
-            max_iterations=app_config.max_iterations,
-            security_analyzer=security.security_analyzer,
-            confirmation_mode=security.confirmation_mode,
-            llm_model=llm_config.model,
-            llm_api_key=llm_config.api_key,
-            llm_base_url=llm_config.base_url,
-            remote_runtime_resource_factor=app_config.sandbox.remote_runtime_resource_factor,
-            provider_tokens={},
-        )
-        return settings
-
-
-class POSTSettingsModel(Settings):
-    """Settings for POST requests."""
-=======
-from openhands.core.config.mcp_config import MCPConfig
-from openhands.integrations.provider import CustomSecret, ProviderToken
-from openhands.integrations.service_types import ProviderType
 from openhands.storage.data_models.settings import Settings
 
 
@@ -113,7 +23,6 @@
     """
     Settings for POST requests
     """
->>>>>>> 2ecc39ff
 
     mcp_config: MCPConfig | None = None
     provider_tokens: dict[ProviderType, ProviderToken] = {}
