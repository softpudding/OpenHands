import asyncio
import json
import time
from dataclasses import dataclass, field
from uuid import uuid4

import socketio

from openhands.core.config import AppConfig
from openhands.core.exceptions import AgentRuntimeUnavailableError
from openhands.core.logger import openhands_logger as logger
from openhands.events.stream import EventStream, session_exists
from openhands.server.session.conversation import Conversation
from openhands.server.session.conversation_init_data import ConversationInitData
from openhands.server.session.session import ROOM_KEY, Session
from openhands.storage.files import FileStore
from openhands.utils.async_utils import call_sync_from_async
from openhands.utils.shutdown_listener import should_continue

_REDIS_POLL_TIMEOUT = 1.5
_CHECK_ALIVE_INTERVAL = 15

_CLEANUP_INTERVAL = 15
_CLEANUP_EXCEPTION_WAIT_TIME = 15


class ConversationDoesNotExistError(Exception):
    pass


@dataclass
class _SessionIsRunningCheck:
    request_id: str
    request_sids: list[str]
    running_sids: set[str] = field(default_factory=set)
    flag: asyncio.Event = field(default_factory=asyncio.Event)


@dataclass
class SessionManager:
    sio: socketio.AsyncServer
    config: AppConfig
    file_store: FileStore
    _local_agent_loops_by_sid: dict[str, Session] = field(default_factory=dict)
    local_connection_id_to_session_id: dict[str, str] = field(default_factory=dict)
    _last_alive_timestamps: dict[str, float] = field(default_factory=dict)
    _redis_listen_task: asyncio.Task | None = None
    _session_is_running_checks: dict[str, _SessionIsRunningCheck] = field(
        default_factory=dict
    )
    _active_conversations: dict[str, tuple[Conversation, int]] = field(
        default_factory=dict
    )
    _detached_conversations: dict[str, tuple[Conversation, float]] = field(
        default_factory=dict
    )
    _conversations_lock: asyncio.Lock = field(default_factory=asyncio.Lock)
    _cleanup_task: asyncio.Task | None = None
    _has_remote_connections_flags: dict[str, asyncio.Event] = field(
        default_factory=dict
    )

    async def __aenter__(self):
        redis_client = self._get_redis_client()
        if redis_client:
            self._redis_listen_task = asyncio.create_task(self._redis_subscribe())
        self._cleanup_task = asyncio.create_task(self._cleanup_detached_conversations())
        return self

    async def __aexit__(self, exc_type, exc_value, traceback):
        if self._redis_listen_task:
            self._redis_listen_task.cancel()
            self._redis_listen_task = None
        if self._cleanup_task:
            self._cleanup_task.cancel()
            self._cleanup_task = None

    def _get_redis_client(self):
        redis_client = getattr(self.sio.manager, 'redis', None)
        return redis_client

    async def _redis_subscribe(self):
        """
        We use a redis backchannel to send actions between server nodes
        """
        logger.debug('_redis_subscribe')
        redis_client = self._get_redis_client()
        pubsub = redis_client.pubsub()
        await pubsub.subscribe('oh_event')
        while should_continue():
            try:
                message = await pubsub.get_message(
                    ignore_subscribe_messages=True, timeout=5
                )
                if message:
                    await self._process_message(message)
            except asyncio.CancelledError:
                return
            except Exception:
                try:
                    asyncio.get_running_loop()
                    logger.warning(
                        'error_reading_from_redis', exc_info=True, stack_info=True
                    )
                except RuntimeError:
                    return  # Loop has been shut down

    async def _process_message(self, message: dict):
        data = json.loads(message['data'])
        logger.debug(f'got_published_message:{message}')
        message_type = data['message_type']
        if message_type == 'event':
            sid = data['sid']
            session = self._local_agent_loops_by_sid.get(sid)
            if session:
                await session.dispatch(data['data'])
        elif message_type == 'is_session_running':
            # Another node in the cluster is asking if the current node is running the session given.
            request_id = data['request_id']
            sids = [
                sid for sid in data['sids'] if sid in self._local_agent_loops_by_sid
            ]
            if sids:
                await self._get_redis_client().publish(
                    'oh_event',
                    json.dumps(
                        {
                            'request_id': request_id,
                            'sids': sids,
                            'message_type': 'session_is_running',
                        }
                    ),
                )
        elif message_type == 'session_is_running':
            request_id = data['request_id']
            for sid in data['sids']:
                self._last_alive_timestamps[sid] = time.time()
            check = self._session_is_running_checks.get(request_id)
            if check:
                check.running_sids.update(data['sids'])
                if len(check.request_sids) == len(check.running_sids):
                    check.flag.set()
        elif message_type == 'has_remote_connections_query':
            # Another node in the cluster is asking if the current node is connected to a session
            sid = data['sid']
            required = sid in self.local_connection_id_to_session_id.values()
            if required:
                await self._get_redis_client().publish(
                    'oh_event',
                    json.dumps(
                        {'sid': sid, 'message_type': 'has_remote_connections_response'}
                    ),
                )
        elif message_type == 'has_remote_connections_response':
            sid = data['sid']
            flag = self._has_remote_connections_flags.get(sid)
            if flag:
                flag.set()
        elif message_type == 'session_closing':
            # Session closing event - We only get this in the event of graceful shutdown,
            # which can't be guaranteed - nodes can simply vanish unexpectedly!
            sid = data['sid']
            logger.debug(f'session_closing:{sid}')
            for (
                connection_id,
                local_sid,
            ) in self.local_connection_id_to_session_id.items():
                if sid == local_sid:
                    logger.warning(
                        'local_connection_to_closing_session:{connection_id}:{sid}'
                    )
                    await self.sio.disconnect(connection_id)

    async def attach_to_conversation(self, sid: str) -> Conversation | None:
        start_time = time.time()
        if not await session_exists(sid, self.file_store):
            return None

        async with self._conversations_lock:
            # Check if we have an active conversation we can reuse
            if sid in self._active_conversations:
                conversation, count = self._active_conversations[sid]
                self._active_conversations[sid] = (conversation, count + 1)
                logger.info(f'Reusing active conversation {sid}')
                return conversation

            # Check if we have a detached conversation we can reuse
            if sid in self._detached_conversations:
                conversation, _ = self._detached_conversations.pop(sid)
                self._active_conversations[sid] = (conversation, 1)
                logger.info(f'Reusing detached conversation {sid}')
                return conversation

            # Create new conversation if none exists
            c = Conversation(sid, file_store=self.file_store, config=self.config)
            try:
                await c.connect()
            except AgentRuntimeUnavailableError as e:
                logger.error(f'Error connecting to conversation {c.sid}: {e}')
                return None
            end_time = time.time()
            logger.info(
                f'Conversation {c.sid} connected in {end_time - start_time} seconds'
            )
            self._active_conversations[sid] = (c, 1)
            return c

    async def join_conversation(self, sid: str, connection_id: str) -> EventStream:
        logger.info(f'join_conversation:{sid}:{connection_id}')
        await self.sio.enter_room(connection_id, ROOM_KEY.format(sid=sid))
        self.local_connection_id_to_session_id[connection_id] = sid
        event_stream = await self._get_event_stream(sid)
        if not event_stream:
            return await self.maybe_start_agent_loop(sid)
        return event_stream

    async def detach_from_conversation(self, conversation: Conversation):
        sid = conversation.sid
        async with self._conversations_lock:
            if sid in self._active_conversations:
                conv, count = self._active_conversations[sid]
                if count > 1:
                    self._active_conversations[sid] = (conv, count - 1)
                    return
                else:
                    self._active_conversations.pop(sid)
                    self._detached_conversations[sid] = (conversation, time.time())

    async def _cleanup_detached_conversations(self):
        while should_continue():
            if self._get_redis_client():
                # Debug info for HA envs
                logger.info(
                    f'Attached conversations: {len(self._active_conversations)}'
                )
                logger.info(
                    f'Detached conversations: {len(self._detached_conversations)}'
                )
                logger.info(
                    f'Running agent loops: {len(self._local_agent_loops_by_sid)}'
                )
                logger.info(
                    f'Local connections: {len(self.local_connection_id_to_session_id)}'
                )
            try:
                async with self._conversations_lock:
                    # Create a list of items to process to avoid modifying dict during iteration
                    items = list(self._detached_conversations.items())
                    for sid, (conversation, detach_time) in items:
                        await conversation.disconnect()
                        self._detached_conversations.pop(sid, None)

                await asyncio.sleep(_CLEANUP_INTERVAL)
            except asyncio.CancelledError:
                async with self._conversations_lock:
                    for conversation, _ in self._detached_conversations.values():
                        await conversation.disconnect()
                    self._detached_conversations.clear()
                return
            except Exception:
                logger.warning('error_cleaning_detached_conversations', exc_info=True)
                await asyncio.sleep(_CLEANUP_EXCEPTION_WAIT_TIME)

<<<<<<< HEAD
=======
    async def get_agent_loop_running(self, sids: set[str]) -> set[str]:
        running_sids = set(sid for sid in sids if sid in self._local_agent_loops_by_sid)
        check_cluster_sids = [sid for sid in sids if sid not in running_sids]
        running_cluster_sids = await self.get_agent_loop_running_in_cluster(
            check_cluster_sids
        )
        running_sids.union(running_cluster_sids)
        return running_sids

>>>>>>> 50059866
    async def is_agent_loop_running(self, sid: str) -> bool:
        if await self.is_agent_loop_running_locally(sid):
            return True
        if await self.is_agent_loop_running_in_cluster(sid):
            return True
        return False

    async def is_agent_loop_running_locally(self, sid: str) -> bool:
<<<<<<< HEAD
        if self._local_agent_loops_by_sid.get(sid, None):
            return True
        return False

    async def is_agent_loop_running_in_cluster(self, sid: str) -> bool:
=======
        return sid in self._local_agent_loops_by_sid

    async def is_agent_loop_running_in_cluster(self, sid: str) -> bool:
        running_sids = await self.get_agent_loop_running_in_cluster([sid])
        return bool(running_sids)

    async def get_agent_loop_running_in_cluster(self, sids: list[str]) -> set[str]:
>>>>>>> 50059866
        """As the rest of the cluster if a session is running. Wait a for a short timeout for a reply"""
        redis_client = self._get_redis_client()
        if not redis_client:
            return set()

        flag = asyncio.Event()
        request_id = str(uuid4())
        check = _SessionIsRunningCheck(request_id=request_id, request_sids=sids)
        self._session_is_running_checks[request_id] = check
        try:
            logger.debug(f'publish:is_session_running:{sids}')
            await redis_client.publish(
                'oh_event',
                json.dumps(
                    {
                        'request_id': request_id,
                        'sids': sids,
                        'message_type': 'is_session_running',
                    }
                ),
            )
            async with asyncio.timeout(_REDIS_POLL_TIMEOUT):
                await flag.wait()

            return check.running_sids
        except TimeoutError:
            # Nobody replied in time
            return check.running_sids
        finally:
            self._session_is_running_checks.pop(request_id, None)

    async def _has_remote_connections(self, sid: str) -> bool:
        """As the rest of the cluster if they still want this session running. Wait a for a short timeout for a reply"""
        # Create a flag for the callback
        flag = asyncio.Event()
        self._has_remote_connections_flags[sid] = flag
        try:
            await self._get_redis_client().publish(
                'oh_event',
                json.dumps(
                    {
                        'sid': sid,
                        'message_type': 'has_remote_connections_query',
                    }
                ),
            )
            async with asyncio.timeout(_REDIS_POLL_TIMEOUT):
                await flag.wait()

            result = flag.is_set()
            return result
        except TimeoutError:
            # Nobody replied in time
            return False
        finally:
            self._has_remote_connections_flags.pop(sid, None)

    async def maybe_start_agent_loop(
        self, sid: str, conversation_init_data: ConversationInitData | None = None
    ) -> EventStream:
        logger.info(f'maybe_start_agent_loop:{sid}')
        session: Session | None = None
        if not await self.is_agent_loop_running(sid):
            logger.info(f'start_agent_loop:{sid}')
            session = Session(
                sid=sid, file_store=self.file_store, config=self.config, sio=self.sio
            )
            self._local_agent_loops_by_sid[sid] = session
            await session.initialize_agent(conversation_init_data)

        event_stream = await self._get_event_stream(sid)
        if not event_stream:
            logger.error(f'No event stream after starting agent loop: {sid}')
            raise RuntimeError(f'no_event_stream:{sid}')
        return event_stream

    async def _get_event_stream(self, sid: str) -> EventStream | None:
        logger.info(f'_get_event_stream:{sid}')
        session = self._local_agent_loops_by_sid.get(sid)
        if session:
            logger.info(f'found_local_agent_loop:{sid}')
            return session.agent_session.event_stream

        if await self.is_agent_loop_running_in_cluster(sid):
            logger.info(f'found_remote_agent_loop:{sid}')
            return EventStream(sid, self.file_store)

        return None

    async def send_to_event_stream(self, connection_id: str, data: dict):
        # If there is a local session running, send to that
        sid = self.local_connection_id_to_session_id.get(connection_id)
        if not sid:
            raise RuntimeError(f'no_connected_session:{connection_id}')

        session = self._local_agent_loops_by_sid.get(sid)
        if session:
            await session.dispatch(data)
            return

        redis_client = self._get_redis_client()
        if redis_client:
            # If we have a recent report that the session is alive in another pod
            last_alive_at = self._last_alive_timestamps.get(sid) or 0
            next_alive_check = last_alive_at + _CHECK_ALIVE_INTERVAL
            if (
                next_alive_check > time.time()
                or await self.is_agent_loop_running_in_cluster(sid)
            ):
                # Send the event to the other pod
                await redis_client.publish(
                    'oh_event',
                    json.dumps(
                        {
                            'sid': sid,
                            'message_type': 'event',
                            'data': data,
                        }
                    ),
                )
                return

        raise RuntimeError(f'no_connected_session:{connection_id}:{sid}')

    async def disconnect_from_session(self, connection_id: str):
        sid = self.local_connection_id_to_session_id.pop(connection_id, None)
        logger.info(f'disconnect_from_session:{connection_id}:{sid}')
        if not sid:
            # This can occur if the init action was never run.
            logger.warning(f'disconnect_from_uninitialized_session:{connection_id}')
            return

        if should_continue():
            asyncio.create_task(self._cleanup_session_later(sid))
        else:
            await self._close_session(sid)

    async def _cleanup_session_later(self, sid: str):
        # Once there have been no connections to a session for a reasonable period, we close it
        try:
            await asyncio.sleep(self.config.sandbox.close_delay)
        finally:
            # If the sleep was cancelled, we still want to close these
            await self._cleanup_session(sid)

    async def _cleanup_session(self, sid: str) -> bool:
        # Get local connections
        logger.info(f'_cleanup_session:{sid}')
        has_local_connections = next(
            (True for v in self.local_connection_id_to_session_id.values() if v == sid),
            False,
        )
        if has_local_connections:
            return False

        # If no local connections, get connections through redis
        redis_client = self._get_redis_client()
        if redis_client and await self._has_remote_connections(sid):
            return False

        # We alert the cluster in case they are interested
        if redis_client:
            await redis_client.publish(
                'oh_event',
                json.dumps({'sid': sid, 'message_type': 'session_closing'}),
            )

        await self._close_session(sid)
        return True

    async def _close_session(self, sid: str):
        logger.info(f'_close_session:{sid}')

        # Clear up local variables
        connection_ids_to_remove = list(
            connection_id
            for connection_id, conn_sid in self.local_connection_id_to_session_id.items()
            if sid == conn_sid
        )
        logger.info(f'removing connections: {connection_ids_to_remove}')
        for connnnection_id in connection_ids_to_remove:
            self.local_connection_id_to_session_id.pop(connnnection_id, None)

        session = self._local_agent_loops_by_sid.pop(sid, None)
        if not session:
            logger.warning(f'no_session_to_close:{sid}')
            return

        logger.info(f'closing_session:{session.sid}')
        # We alert the cluster in case they are interested
        redis_client = self._get_redis_client()
        if redis_client:
            await redis_client.publish(
                'oh_event',
                json.dumps({'sid': session.sid, 'message_type': 'session_closing'}),
            )

        await call_sync_from_async(session.close)
        logger.info(f'closed_session:{session.sid}')<|MERGE_RESOLUTION|>--- conflicted
+++ resolved
@@ -261,8 +261,6 @@
                 logger.warning('error_cleaning_detached_conversations', exc_info=True)
                 await asyncio.sleep(_CLEANUP_EXCEPTION_WAIT_TIME)
 
-<<<<<<< HEAD
-=======
     async def get_agent_loop_running(self, sids: set[str]) -> set[str]:
         running_sids = set(sid for sid in sids if sid in self._local_agent_loops_by_sid)
         check_cluster_sids = [sid for sid in sids if sid not in running_sids]
@@ -272,7 +270,6 @@
         running_sids.union(running_cluster_sids)
         return running_sids
 
->>>>>>> 50059866
     async def is_agent_loop_running(self, sid: str) -> bool:
         if await self.is_agent_loop_running_locally(sid):
             return True
@@ -281,13 +278,6 @@
         return False
 
     async def is_agent_loop_running_locally(self, sid: str) -> bool:
-<<<<<<< HEAD
-        if self._local_agent_loops_by_sid.get(sid, None):
-            return True
-        return False
-
-    async def is_agent_loop_running_in_cluster(self, sid: str) -> bool:
-=======
         return sid in self._local_agent_loops_by_sid
 
     async def is_agent_loop_running_in_cluster(self, sid: str) -> bool:
@@ -295,7 +285,6 @@
         return bool(running_sids)
 
     async def get_agent_loop_running_in_cluster(self, sids: list[str]) -> set[str]:
->>>>>>> 50059866
         """As the rest of the cluster if a session is running. Wait a for a short timeout for a reply"""
         redis_client = self._get_redis_client()
         if not redis_client:
