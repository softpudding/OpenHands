--- conflicted
+++ resolved
@@ -393,13 +393,7 @@
         return controller
 
     async def _create_memory(
-<<<<<<< HEAD
-        self,
-        selected_repository: str | None,
-        repo_directory: str | None,
-=======
         self, selected_repository: Repository | None, repo_directory: str | None
->>>>>>> 1b636330
     ) -> Memory:
         memory = Memory(
             event_stream=self.event_stream,
