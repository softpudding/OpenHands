from openhands.conversation.conversation import Conversation as ServerConversation

<<<<<<< HEAD
__all__ = ['ServerConversation']
=======
from openhands.core.config import OpenHandsConfig
from openhands.events.stream import EventStream
from openhands.llm.llm_registry import LLMRegistry
from openhands.runtime import get_runtime_cls
from openhands.runtime.base import Runtime
from openhands.storage.files import FileStore
from openhands.utils.async_utils import call_sync_from_async


class ServerConversation:
    sid: str
    file_store: FileStore
    event_stream: EventStream
    runtime: Runtime
    user_id: str | None
    _attach_to_existing: bool = False

    def __init__(
        self,
        sid: str,
        file_store: FileStore,
        config: OpenHandsConfig,
        user_id: str | None,
        event_stream: EventStream | None = None,
        runtime: Runtime | None = None,
    ):
        self.sid = sid
        self.config = config
        self.file_store = file_store
        self.user_id = user_id

        if event_stream is None:
            event_stream = EventStream(sid, file_store, user_id)
        self.event_stream = event_stream

        if runtime:
            self._attach_to_existing = True
        else:
            runtime_cls = get_runtime_cls(self.config.runtime)
            runtime = runtime_cls(
                llm_registry=LLMRegistry(self.config),
                config=config,
                event_stream=self.event_stream,
                sid=self.sid,
                attach_to_existing=True,
                headless_mode=False,
            )
        self.runtime = runtime

    @property
    def security_analyzer(self):
        """Access security analyzer through runtime."""
        return self.runtime.security_analyzer

    async def connect(self) -> None:
        if not self._attach_to_existing:
            await self.runtime.connect()

    async def disconnect(self) -> None:
        if self._attach_to_existing:
            return
        if self.event_stream:
            self.event_stream.close()
        asyncio.create_task(call_sync_from_async(self.runtime.close))
>>>>>>> fd5b5075
<|MERGE_RESOLUTION|>--- conflicted
+++ resolved
@@ -1,70 +1,3 @@
 from openhands.conversation.conversation import Conversation as ServerConversation
 
-<<<<<<< HEAD
-__all__ = ['ServerConversation']
-=======
-from openhands.core.config import OpenHandsConfig
-from openhands.events.stream import EventStream
-from openhands.llm.llm_registry import LLMRegistry
-from openhands.runtime import get_runtime_cls
-from openhands.runtime.base import Runtime
-from openhands.storage.files import FileStore
-from openhands.utils.async_utils import call_sync_from_async
-
-
-class ServerConversation:
-    sid: str
-    file_store: FileStore
-    event_stream: EventStream
-    runtime: Runtime
-    user_id: str | None
-    _attach_to_existing: bool = False
-
-    def __init__(
-        self,
-        sid: str,
-        file_store: FileStore,
-        config: OpenHandsConfig,
-        user_id: str | None,
-        event_stream: EventStream | None = None,
-        runtime: Runtime | None = None,
-    ):
-        self.sid = sid
-        self.config = config
-        self.file_store = file_store
-        self.user_id = user_id
-
-        if event_stream is None:
-            event_stream = EventStream(sid, file_store, user_id)
-        self.event_stream = event_stream
-
-        if runtime:
-            self._attach_to_existing = True
-        else:
-            runtime_cls = get_runtime_cls(self.config.runtime)
-            runtime = runtime_cls(
-                llm_registry=LLMRegistry(self.config),
-                config=config,
-                event_stream=self.event_stream,
-                sid=self.sid,
-                attach_to_existing=True,
-                headless_mode=False,
-            )
-        self.runtime = runtime
-
-    @property
-    def security_analyzer(self):
-        """Access security analyzer through runtime."""
-        return self.runtime.security_analyzer
-
-    async def connect(self) -> None:
-        if not self._attach_to_existing:
-            await self.runtime.connect()
-
-    async def disconnect(self) -> None:
-        if self._attach_to_existing:
-            return
-        if self.event_stream:
-            self.event_stream.close()
-        asyncio.create_task(call_sync_from_async(self.runtime.close))
->>>>>>> fd5b5075
+__all__ = ['ServerConversation']