--- conflicted
+++ resolved
@@ -30,20 +30,15 @@
         self.config = config
         self.file_store = file_store
         self.user_id = user_id
-<<<<<<< HEAD
-        self.event_stream = EventStream(sid, file_store, user_id)
-        if (
-            config.security.security_analyzer
-            and config.security.enable_security_analyzer
-        ):
-=======
 
         if event_stream is None:
             event_stream = EventStream(sid, file_store, user_id)
         self.event_stream = event_stream
 
-        if config.security.security_analyzer:
->>>>>>> 3eecac20
+        if (
+            config.security.security_analyzer
+            and config.security.enable_security_analyzer
+        ):
             self.security_analyzer = options.SecurityAnalyzers.get(
                 config.security.security_analyzer, SecurityAnalyzer
             )(self.event_stream)
