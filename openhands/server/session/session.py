--- conflicted
+++ resolved
@@ -13,10 +13,7 @@
     ConversationWindowCondenserConfig,
     LLMSummarizingCondenserConfig,
 )
-<<<<<<< HEAD
 from openhands.core.config.configuration_merger import ConfigurationMerger
-=======
->>>>>>> d525c5ad
 from openhands.core.config.mcp_config import OpenHandsMCPConfigImpl
 from openhands.core.exceptions import MicroagentValidationError
 from openhands.core.logger import OpenHandsLoggerAdapter
@@ -109,28 +106,15 @@
         )
 
         # Use the configuration merger to merge settings with config
+        # This replaces all the individual settings assignments that were previously here
         self.config = ConfigurationMerger.merge_settings_with_config(
             settings, self.config
         )
 
-<<<<<<< HEAD
-=======
-        # This is a shallow copy of the default LLM config, so changes here will
-        # persist if we retrieve the default LLM config again when constructing
-        # the agent
-        default_llm_config = self.config.get_llm_config()
-        default_llm_config.model = settings.llm_model or ''
-        default_llm_config.api_key = settings.llm_api_key
-        default_llm_config.base_url = settings.llm_base_url
-        self.config.search_api_key = settings.search_api_key
-        if settings.sandbox_api_key:
-            self.config.sandbox.api_key = settings.sandbox_api_key.get_secret_value()
-
-        # NOTE: this need to happen AFTER the config is updated with the search_api_key
+        # NOTE: this needs to happen AFTER the config is updated with the search_api_key
         self.logger.debug(
             f'MCP configuration before setup - self.config.mcp_config: {self.config.mcp}'
         )
->>>>>>> d525c5ad
         # Add OpenHands' MCP server by default
         openhands_mcp_server, openhands_mcp_stdio_servers = (
             OpenHandsMCPConfigImpl.create_default_mcp_server_config(
@@ -144,16 +128,12 @@
 
         self.config.mcp.stdio_servers.extend(openhands_mcp_stdio_servers)
 
-<<<<<<< HEAD
+        self.logger.debug(
+            f'MCP configuration after setup - self.config.mcp: {self.config.mcp}'
+        )
+
         # Get agent class from merged config
         agent_cls = self.config.default_agent
-=======
-        self.logger.debug(
-            f'MCP configuration after setup - self.config.mcp: {self.config.mcp}'
-        )
-
-        # TODO: override other LLM config & agent config groups (#2075)
->>>>>>> d525c5ad
 
         # Create LLM with the merged config
         llm = self._create_llm(agent_cls)
