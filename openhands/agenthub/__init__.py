from dotenv import load_dotenv

load_dotenv()


from openhands.agenthub import (  # noqa: E402
    browsing_agent,
    codeact_agent,
    dummy_agent,
<<<<<<< HEAD
    proxy_agent,
=======
    loc_agent,
>>>>>>> 13c298d3
    readonly_agent,
    visualbrowsing_agent,
)
from openhands.controller.agent import Agent  # noqa: E402

__all__ = [
    'Agent',
    'codeact_agent',
    'dummy_agent',
    'browsing_agent',
    'visualbrowsing_agent',
    'proxy_agent',
    'readonly_agent',
    'loc_agent',
]<|MERGE_RESOLUTION|>--- conflicted
+++ resolved
@@ -7,11 +7,8 @@
     browsing_agent,
     codeact_agent,
     dummy_agent,
-<<<<<<< HEAD
+    loc_agent,
     proxy_agent,
-=======
-    loc_agent,
->>>>>>> 13c298d3
     readonly_agent,
     visualbrowsing_agent,
 )
