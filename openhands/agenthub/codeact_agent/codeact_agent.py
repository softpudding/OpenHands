--- conflicted
+++ resolved
@@ -68,25 +68,14 @@
         self.pending_actions: deque[Action] = deque()
         self.reset()
 
-<<<<<<< HEAD
         # Retrieve the enabled tools based on the agent config
-        self.tools = codeact_function_calling.get_tools(
+        built_in_tools = codeact_function_calling.get_tools(
             config=self.config,
             llm=self.llm,
         )
-        logger.debug(
-            f"TOOLS loaded for CodeActAgent: {', '.join([tool.get('function').get('name') for tool in self.tools])}"
-        )
-=======
-        built_in_tools = codeact_function_calling.get_tools(
-            codeact_enable_browsing=self.config.codeact_enable_browsing,
-            codeact_enable_jupyter=self.config.codeact_enable_jupyter,
-            codeact_enable_llm_editor=self.config.codeact_enable_llm_editor,
-            llm=self.llm,
-        )
 
         self.tools = built_in_tools
->>>>>>> cc19dac9
+
 
         self.prompt_manager = PromptManager(
             prompt_dir=os.path.join(os.path.dirname(__file__), 'prompts'),
@@ -163,14 +152,10 @@
         # log to litellm proxy if possible
         params['extra_body'] = {'metadata': state.to_llm_metadata(agent_name=self.name)}
         response = self.llm.completion(**params)
-<<<<<<< HEAD
+        logger.debug(f'Response from LLM: {response}')
         # Pass whether we should parse the message.content
         actions = codeact_function_calling.response_to_actions(response, is_llm_diff_enabled=self.config.codeact_enable_llm_diff)
-=======
-        logger.debug(f'Response from LLM: {response}')
-        actions = codeact_function_calling.response_to_actions(response)
         logger.debug(f'Actions after response_to_actions: {actions}')
->>>>>>> cc19dac9
         for action in actions:
             self.pending_actions.append(action)
         return self.pending_actions.popleft()
