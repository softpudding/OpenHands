import json
import os
from collections import deque

from litellm import ModelResponse

import openhands.agenthub.codeact_agent.function_calling as codeact_function_calling
from openhands.controller.agent import Agent
from openhands.controller.state.state import State
from openhands.core.config import AgentConfig
from openhands.core.logger import openhands_logger as logger
from openhands.core.message import ImageContent, Message, TextContent
from openhands.events.action import (
    Action,
    AgentDelegateAction,
    AgentFinishAction,
    BrowseInteractiveAction,
    CmdRunAction,
    FileEditAction,
    IPythonRunCellAction,
    MessageAction,
)
from openhands.events.event import EventSource
from openhands.events.observation import (
    AgentDelegateObservation,
    BrowserOutputObservation,
    CmdOutputObservation,
    FileEditObservation,
    IPythonRunCellObservation,
    UserRejectObservation,
)
from openhands.events.observation.error import ErrorObservation
from openhands.events.observation.observation import Observation
from openhands.events.serialization.event import truncate_content
from openhands.llm.llm import LLM
from openhands.runtime.plugins import (
    AgentSkillsRequirement,
    JupyterRequirement,
    PluginRequirement,
)
from openhands.utils.prompt import PromptManager


class CodeActAgent(Agent):
    VERSION = '2.2'
    """
    The Code Act Agent is a minimalist agent.
    The agent works by passing the model a list of action-observation pairs and prompting the model to take the next step.

    ### Overview

    This agent implements the CodeAct idea ([paper](https://arxiv.org/abs/2402.01030), [tweet](https://twitter.com/xingyaow_/status/1754556835703751087)) that consolidates LLM agents’ **act**ions into a unified **code** action space for both *simplicity* and *performance* (see paper for more details).

    The conceptual idea is illustrated below. At each turn, the agent can:

    1. **Converse**: Communicate with humans in natural language to ask for clarification, confirmation, etc.
    2. **CodeAct**: Choose to perform the task by executing code
    - Execute any valid Linux `bash` command
    - Execute any valid `Python` code with [an interactive Python interpreter](https://ipython.org/). This is simulated through `bash` command, see plugin system below for more details.

    ![image](https://github.com/All-Hands-AI/OpenHands/assets/38853559/92b622e3-72ad-4a61-8f41-8c040b6d5fb3)

    """

    sandbox_plugins: list[PluginRequirement] = [
        # NOTE: AgentSkillsRequirement need to go before JupyterRequirement, since
        # AgentSkillsRequirement provides a lot of Python functions,
        # and it needs to be initialized before Jupyter for Jupyter to use those functions.
        AgentSkillsRequirement(),
        JupyterRequirement(),
    ]

    def __init__(
        self,
        llm: LLM,
        config: AgentConfig,
    ) -> None:
        """Initializes a new instance of the CodeActAgent class.

        Parameters:
        - llm (LLM): The llm to be used by this agent
        """
        super().__init__(llm, config)
        self.reset()

        self.mock_function_calling = False
        if not self.llm.is_function_calling_active():
            logger.info(
                f'Function calling not enabled for model {self.llm.config.model}. '
                'Mocking function calling via prompting.'
            )
            self.mock_function_calling = True

        # Function calling mode
        self.tools = codeact_function_calling.get_tools(
            codeact_enable_browsing=self.config.codeact_enable_browsing,
            codeact_enable_jupyter=self.config.codeact_enable_jupyter,
            codeact_enable_llm_editor=self.config.codeact_enable_llm_editor,
        )
        logger.debug(
            f'TOOLS loaded for CodeActAgent: {json.dumps(self.tools, indent=2)}'
        )
        self.prompt_manager = PromptManager(
            microagent_dir=os.path.join(os.path.dirname(__file__), 'micro')
            if self.config.use_microagents
            else None,
            prompt_dir=os.path.join(os.path.dirname(__file__), 'prompts'),
            disabled_microagents=self.config.disabled_microagents,
        )

        self.pending_actions: deque[Action] = deque()

    def get_action_message(
        self,
        action: Action,
        pending_tool_call_action_messages: dict[str, Message],
    ) -> list[Message]:
        """Converts an action into a message format that can be sent to the LLM.

        This method handles different types of actions and formats them appropriately:
        1. For tool-based actions (AgentDelegate, CmdRun, IPythonRunCell, FileEdit) and agent-sourced AgentFinish:
            - In function calling mode: Stores the LLM's response in pending_tool_call_action_messages
            - In non-function calling mode: Creates a message with the action string
        2. For MessageActions: Creates a message with the text content and optional image content

        Args:
            action (Action): The action to convert. Can be one of:
                - CmdRunAction: For executing bash commands
                - IPythonRunCellAction: For running IPython code
                - FileEditAction: For editing files
                - BrowseInteractiveAction: For browsing the web
                - AgentFinishAction: For ending the interaction
                - MessageAction: For sending messages
            pending_tool_call_action_messages (dict[str, Message]): Dictionary mapping response IDs
                to their corresponding messages. Used in function calling mode to track tool calls
                that are waiting for their results.

        Returns:
            list[Message]: A list containing the formatted message(s) for the action.
                May be empty if the action is handled as a tool call in function calling mode.

        Note:
            In function calling mode, tool-based actions are stored in pending_tool_call_action_messages
            rather than being returned immediately. They will be processed later when all corresponding
            tool call results are available.
        """
        # create a regular message from an event
        if isinstance(
            action,
            (
                AgentDelegateAction,
                IPythonRunCellAction,
                FileEditAction,
                BrowseInteractiveAction,
            ),
        ) or (
            isinstance(action, (AgentFinishAction, CmdRunAction))
            and action.source == 'agent'
        ):
            tool_metadata = action.tool_call_metadata
            assert tool_metadata is not None, (
                'Tool call metadata should NOT be None when function calling is enabled. Action: '
                + str(action)
            )

            llm_response: ModelResponse = tool_metadata.model_response
            assistant_msg = llm_response.choices[0].message
            # Add the LLM message (assistant) that initiated the tool calls
            # (overwrites any previous message with the same response_id)
            pending_tool_call_action_messages[llm_response.id] = Message(
                role=assistant_msg.role,
                # tool call content SHOULD BE a string
                content=[TextContent(text=assistant_msg.content or '')]
                if assistant_msg.content is not None
                else [],
                tool_calls=assistant_msg.tool_calls,
            )
            return []
        elif isinstance(action, MessageAction):
            role = 'user' if action.source == 'user' else 'assistant'
            content = [TextContent(text=action.content or '')]
            if self.llm.vision_is_active() and action.image_urls:
                content.append(ImageContent(image_urls=action.image_urls))
            return [
                Message(
                    role=role,
                    content=content,
                )
            ]
        elif isinstance(action, CmdRunAction) and action.source == 'user':
            content = [TextContent(text=f'User executed the command:\n{action.command}')]
            return [
                Message(
                    role='user',
                    content=content,
                )
            ]
        return []

    def get_observation_message(
        self,
        obs: Observation,
        tool_call_id_to_message: dict[str, Message],
    ) -> list[Message]:
        """Converts an observation into a message format that can be sent to the LLM.

        This method handles different types of observations and formats them appropriately:
        - CmdOutputObservation: Formats command execution results with exit codes
        - IPythonRunCellObservation: Formats IPython cell execution results, replacing base64 images
        - FileEditObservation: Formats file editing results
        - AgentDelegateObservation: Formats results from delegated agent tasks
        - ErrorObservation: Formats error messages from failed actions
        - UserRejectObservation: Formats user rejection messages

        In function calling mode, observations with tool_call_metadata are stored in
        tool_call_id_to_message for later processing instead of being returned immediately.

        Args:
            obs (Observation): The observation to convert
            tool_call_id_to_message (dict[str, Message]): Dictionary mapping tool call IDs
                to their corresponding messages (used in function calling mode)

        Returns:
            list[Message]: A list containing the formatted message(s) for the observation.
                May be empty if the observation is handled as a tool response in function calling mode.

        Raises:
            ValueError: If the observation type is unknown
        """
        message: Message
        max_message_chars = self.llm.config.max_message_chars
        if isinstance(obs, CmdOutputObservation):
            # if it doesn't have tool call metadata, it was triggered by a user action
            if obs.tool_call_metadata is None:
                text = truncate_content(
                    f'\nObserved result of command executed by user:\n{obs.content}',
                    max_message_chars,
                )
            else:
                text = truncate_content(
                    obs.content + obs.interpreter_details, max_message_chars
                )
            text += f'\n[Command finished with exit code {obs.exit_code}]'
            message = Message(role='user', content=[TextContent(text=text)])
        elif isinstance(obs, IPythonRunCellObservation):
            text = obs.content
            # replace base64 images with a placeholder
            splitted = text.split('\n')
            for i, line in enumerate(splitted):
                if '![image](data:image/png;base64,' in line:
                    splitted[i] = (
                        '![image](data:image/png;base64, ...) already displayed to user'
                    )
            text = '\n'.join(splitted)
            text = truncate_content(text, max_message_chars)
            message = Message(role='user', content=[TextContent(text=text)])
        elif isinstance(obs, FileEditObservation):
<<<<<<< HEAD
            text = obs_prefix + truncate_content(str(obs), max_message_chars)
            if obs.source == EventSource.USER:
                text = '[User has edited a file]\n' + text
=======
            text = truncate_content(str(obs), max_message_chars)
>>>>>>> 00ffc33d
            message = Message(role='user', content=[TextContent(text=text)])
        elif isinstance(obs, BrowserOutputObservation):
            text = obs.get_agent_obs_text()
            message = Message(
                role='user',
                content=[TextContent(text=text)],
            )
        elif isinstance(obs, AgentDelegateObservation):
            text = truncate_content(
                obs.outputs['content'] if 'content' in obs.outputs else '',
                max_message_chars,
            )
            message = Message(role='user', content=[TextContent(text=text)])
        elif isinstance(obs, ErrorObservation):
            text = truncate_content(obs.content, max_message_chars)
            text += '\n[Error occurred in processing last action]'
            message = Message(role='user', content=[TextContent(text=text)])
        elif isinstance(obs, UserRejectObservation):
            text = 'OBSERVATION:\n' + truncate_content(obs.content, max_message_chars)
            text += '\n[Last action has been rejected by the user]'
            message = Message(role='user', content=[TextContent(text=text)])
        else:
            # If an observation message is not returned, it will cause an error
            # when the LLM tries to return the next message
            raise ValueError(f'Unknown observation type: {type(obs)}')

        # Update the message as tool response properly
        if (tool_call_metadata := obs.tool_call_metadata) is not None:
            tool_call_id_to_message[tool_call_metadata.tool_call_id] = Message(
                role='tool',
                content=message.content,
                tool_call_id=tool_call_metadata.tool_call_id,
                name=tool_call_metadata.function_name,
            )
            # No need to return the observation message
            # because it will be added by get_action_message when all the corresponding
            # tool calls in the SAME request are processed
            return []

        return [message]

    def reset(self) -> None:
        """Resets the CodeAct Agent."""
        super().reset()

    def step(self, state: State) -> Action:
        """Performs one step using the CodeAct Agent.
        This includes gathering info on previous steps and prompting the model to make a command to execute.

        Parameters:
        - state (State): used to get updated info

        Returns:
        - CmdRunAction(command) - bash command to run
        - IPythonRunCellAction(code) - IPython code to run
        - AgentDelegateAction(agent, inputs) - delegate action for (sub)task
        - MessageAction(content) - Message action to run (e.g. ask for clarification)
        - AgentFinishAction() - end the interaction
        """
        # Continue with pending actions if any
        if self.pending_actions:
            return self.pending_actions.popleft()

        # if we're done, go back
        latest_user_message = state.get_last_user_message()
        if latest_user_message and latest_user_message.content.strip() == '/exit':
            return AgentFinishAction()

        # prepare what we want to send to the LLM
        messages = self._get_messages(state)
        params: dict = {
            'messages': self.llm.format_messages_for_llm(messages),
        }
        params['tools'] = self.tools
        if self.mock_function_calling:
            params['mock_function_calling'] = True
        response = self.llm.completion(**params)
        actions = codeact_function_calling.response_to_actions(response)
        for action in actions:
            self.pending_actions.append(action)
        return self.pending_actions.popleft()

    def _get_messages(self, state: State) -> list[Message]:
        """Constructs the message history for the LLM conversation.

        This method builds a structured conversation history by processing events from the state
        and formatting them into messages that the LLM can understand. It handles both regular
        message flow and function-calling scenarios.

        The method performs the following steps:
        1. Initializes with system prompt and optional initial user message
        2. Processes events (Actions and Observations) into messages
        3. Handles tool calls and their responses in function-calling mode
        4. Manages message role alternation (user/assistant/tool)
        5. Applies caching for specific LLM providers (e.g., Anthropic)
        6. Adds environment reminders for non-function-calling mode

        Args:
            state (State): The current state object containing conversation history and other metadata

        Returns:
            list[Message]: A list of formatted messages ready for LLM consumption, including:
                - System message with prompt
                - Initial user message (if configured)
                - Action messages (from both user and assistant)
                - Observation messages (including tool responses)
                - Environment reminders (in non-function-calling mode)

        Note:
            - In function-calling mode, tool calls and their responses are carefully tracked
              to maintain proper conversation flow
            - Messages from the same role are combined to prevent consecutive same-role messages
            - For Anthropic models, specific messages are cached according to their documentation
        """
        messages: list[Message] = [
            Message(
                role='system',
                content=[
                    TextContent(
                        text=self.prompt_manager.get_system_message(),
                        cache_prompt=self.llm.is_caching_prompt_active(),
                    )
                ],
            )
        ]
        example_message = self.prompt_manager.get_example_user_message()
        if example_message:
            messages.append(
                Message(
                    role='user',
                    content=[TextContent(text=example_message)],
                    cache_prompt=self.llm.is_caching_prompt_active(),
                )
            )

        pending_tool_call_action_messages: dict[str, Message] = {}
        tool_call_id_to_message: dict[str, Message] = {}
        events = list(state.history)
        for event in events:
            # create a regular message from an event
            if isinstance(event, Action):
                messages_to_add = self.get_action_message(
                    action=event,
                    pending_tool_call_action_messages=pending_tool_call_action_messages,
                )
            elif isinstance(event, Observation):
                messages_to_add = self.get_observation_message(
                    obs=event,
                    tool_call_id_to_message=tool_call_id_to_message,
                )
            else:
                raise ValueError(f'Unknown event type: {type(event)}')

            # Check pending tool call action messages and see if they are complete
            _response_ids_to_remove = []
            for (
                response_id,
                pending_message,
            ) in pending_tool_call_action_messages.items():
                assert pending_message.tool_calls is not None, (
                    'Tool calls should NOT be None when function calling is enabled & the message is considered pending tool call. '
                    f'Pending message: {pending_message}'
                )
                if all(
                    tool_call.id in tool_call_id_to_message
                    for tool_call in pending_message.tool_calls
                ):
                    # If complete:
                    # -- 1. Add the message that **initiated** the tool calls
                    messages_to_add.append(pending_message)
                    # -- 2. Add the tool calls **results***
                    for tool_call in pending_message.tool_calls:
                        messages_to_add.append(tool_call_id_to_message[tool_call.id])
                        tool_call_id_to_message.pop(tool_call.id)
                    _response_ids_to_remove.append(response_id)
            # Cleanup the processed pending tool messages
            for response_id in _response_ids_to_remove:
                pending_tool_call_action_messages.pop(response_id)

            for message in messages_to_add:
                if message:
                    if message.role == 'user':
                        self.prompt_manager.enhance_message(message)
                    # handle error if the message is the SAME role as the previous message
                    # litellm.exceptions.BadRequestError: litellm.BadRequestError: OpenAIException - Error code: 400 - {'detail': 'Only supports u/a/u/a/u...'}
                    # there shouldn't be two consecutive messages from the same role
                    # NOTE: we shouldn't combine tool messages because each of them has a different tool_call_id
                    if (
                        messages
                        and messages[-1].role == message.role
                        and message.role != 'tool'
                    ):
                        messages[-1].content.extend(message.content)
                    else:
                        messages.append(message)

        if self.llm.is_caching_prompt_active():
            # NOTE: this is only needed for anthropic
            # following logic here:
            # https://github.com/anthropics/anthropic-quickstarts/blob/8f734fd08c425c6ec91ddd613af04ff87d70c5a0/computer-use-demo/computer_use_demo/loop.py#L241-L262
            breakpoints_remaining = 3  # remaining 1 for system/tool
            for message in reversed(messages):
                if message.role == 'user' or message.role == 'tool':
                    if breakpoints_remaining > 0:
                        message.content[
                            -1
                        ].cache_prompt = True  # Last item inside the message content
                        breakpoints_remaining -= 1
                    else:
                        break

        return messages<|MERGE_RESOLUTION|>--- conflicted
+++ resolved
@@ -188,7 +188,9 @@
                 )
             ]
         elif isinstance(action, CmdRunAction) and action.source == 'user':
-            content = [TextContent(text=f'User executed the command:\n{action.command}')]
+            content = [
+                TextContent(text=f'User executed the command:\n{action.command}')
+            ]
             return [
                 Message(
                     role='user',
@@ -255,13 +257,9 @@
             text = truncate_content(text, max_message_chars)
             message = Message(role='user', content=[TextContent(text=text)])
         elif isinstance(obs, FileEditObservation):
-<<<<<<< HEAD
-            text = obs_prefix + truncate_content(str(obs), max_message_chars)
+            text = truncate_content(str(obs), max_message_chars)
             if obs.source == EventSource.USER:
                 text = '[User has edited a file]\n' + text
-=======
-            text = truncate_content(str(obs), max_message_chars)
->>>>>>> 00ffc33d
             message = Message(role='user', content=[TextContent(text=text)])
         elif isinstance(obs, BrowserOutputObservation):
             text = obs.get_agent_obs_text()
