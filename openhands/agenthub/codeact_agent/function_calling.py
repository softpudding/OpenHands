--- conflicted
+++ resolved
@@ -20,12 +20,8 @@
     ListDirectoryTool,
     LLMBasedFileEditTool,
     ThinkTool,
-<<<<<<< HEAD
     UndoEditTool,
     ViewFileTool,
-    WebReadTool,
-=======
->>>>>>> 27c18f5b
     create_cmd_run_tool,
     create_str_replace_editor_tool,
 )
