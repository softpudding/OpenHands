"""This file contains the function calling implementation for different actions.

This is similar to the functionality of `CodeActResponseParser`.
"""

import json

from litellm import (
    ChatCompletionToolParam,
    ModelResponse,
)

from openhands.agenthub.codeact_agent.tools import (
    BrowserTool,
    FinishTool,
    IPythonTool,
    ListDirectoryTool,
    LLMBasedFileEditTool,
    ThinkTool,
    UndoEditTool,
    ViewFileTool,
    WebReadTool,
    create_cmd_run_tool,
    create_str_replace_editor_tool,
)
from openhands.core.exceptions import (
    FunctionCallNotExistsError,
    FunctionCallValidationError,
)
from openhands.core.logger import openhands_logger as logger
from openhands.events.action import (
    Action,
    AgentDelegateAction,
    AgentFinishAction,
    AgentThinkAction,
    BrowseInteractiveAction,
    BrowseURLAction,
    CmdRunAction,
    FileEditAction,
    FileReadAction,
    IPythonRunCellAction,
    MessageAction,
)
from openhands.agenthub.codeact_agent.llm_diff_parser import (
    parse_llm_response_for_diffs,
)
from openhands.core.config import AgentConfig
from openhands.core.logger import openhands_logger as logger
from openhands.events.action.mcp import McpAction
from openhands.events.event import FileEditSource, FileReadSource
from openhands.events.tool import ToolCallMetadata
from openhands.llm import LLM
from openhands.mcp import MCPClientTool


def combine_thought(action: Action, thought: str) -> Action:
    if not hasattr(action, 'thought'):
        return action
    if thought and action.thought:
        action.thought = f'{thought}\n{action.thought}'
    elif thought:
        action.thought = thought
    return action


def response_to_actions(response: ModelResponse, is_llm_diff_enabled: bool = False) -> list[Action]:
    """
    Parses the LLM response and converts it into a list of OpenHands Actions.

    Args:
        response: The ModelResponse from the LLM.
        is_llm_diff_enabled: If True, will attempt to parse diff blocks from message
                             content if no tool calls exist. Defaults to False.

    Returns:
        A list of Action objects.
    """
    all_actions: list[Action] = []
    parsed_llm_diff_actions: list[Action] = []
    tool_call_actions: list[Action] = []
    thought_from_diff: str | None = None
    thought_from_tool_content: str | None = None
    message_content: str = ''
    diff_parse_error: Exception | None = None

    assert len(response.choices) == 1, 'Only one choice is supported for now'
    choice = response.choices[0]
    assistant_msg = choice.message

    # 1. Extract message content
    if isinstance(assistant_msg.content, str):
        message_content = assistant_msg.content
    elif isinstance(assistant_msg.content, list):
        for msg in assistant_msg.content:
            if msg['type'] == 'text':
                message_content += msg['text']

    # 2. Try parsing diff blocks if enabled and content exists
    if is_llm_diff_enabled and message_content:
        logger.debug('LLM Diff mode enabled, attempting to parse response content.')
        try:
            # TODO: Pass valid_fnames if available from context/summary?
            parsed_blocks, first_block_start_idx, last_block_end_idx = parse_llm_response_for_diffs(message_content)
            if parsed_blocks:
                logger.info(f'Parsed {len(parsed_blocks)} diff blocks from LLM response.')
                # Extract thought based on the start index
                if first_block_start_idx != -1:
                    thought_from_diff = message_content[:first_block_start_idx].strip()
                else:
                    logger.warning("Could not determine start index of the first diff block. Using empty thought.")
                    # thought_from_diff remains None

                for i, (filename, search, replace) in enumerate(parsed_blocks):
                    action = FileEditAction(
                        path=filename,
                        search=search,
                        replace=replace,
                        impl_source=FileEditSource.LLM_DIFF,
                    )
                    parsed_llm_diff_actions.append(action)

        except ValueError as e:
            logger.error(f'Error parsing LLM diff blocks: {e}')
            diff_parse_error = e # Store error for potential later use
        except Exception as e:
             logger.error(f'Unexpected error during LLM diff parsing: {e}', exc_info=True)
             diff_parse_error = e # Store error

    # 3. Process tool calls if they exist
    if hasattr(assistant_msg, 'tool_calls') and assistant_msg.tool_calls:
        # If we haven't extracted thought from diff blocks yet, extract it now from content
        # This happens if diff parsing was disabled, failed, or found no blocks
        if thought_from_diff is None and not parsed_llm_diff_actions:
             if isinstance(assistant_msg.content, str):
                 thought_from_tool_content = assistant_msg.content.strip() # Use the raw content as thought
             elif isinstance(assistant_msg.content, list):
                 temp_thought = ''
                 for msg in assistant_msg.content:
                     if msg['type'] == 'text':
                         temp_thought += msg['text']
                 thought_from_tool_content = temp_thought.strip()

        # Process each tool call
        for i, tool_call in enumerate(assistant_msg.tool_calls):
            action: Action
            logger.debug(f'Tool call in function_calling.py: {tool_call}')
            try:
                arguments = json.loads(tool_call.function.arguments)
            except json.decoder.JSONDecodeError as e:
                raise RuntimeError(
                    f'Failed to parse tool call arguments: {tool_call.function.arguments}'
                ) from e

            # ================================================
            # CmdRunTool (Bash)
            # ================================================

            if tool_call.function.name == create_cmd_run_tool()['function']['name']:
                if 'command' not in arguments:
                    raise FunctionCallValidationError(
                        f'Missing required argument "command" in tool call {tool_call.function.name}'
                    )
                # convert is_input to boolean
                is_input = arguments.get('is_input', 'false') == 'true'
                action = CmdRunAction(command=arguments['command'], is_input=is_input)

            # ================================================
            # IPythonTool (Jupyter)
            # ================================================
            elif tool_call.function.name == IPythonTool['function']['name']:
                if 'code' not in arguments:
                    raise FunctionCallValidationError(
                        f'Missing required argument "code" in tool call {tool_call.function.name}'
                    )
                action = IPythonRunCellAction(code=arguments['code'])
            elif tool_call.function.name == 'delegate_to_browsing_agent':
                action = AgentDelegateAction(
                    agent='BrowsingAgent',
                    inputs=arguments,
                )

            # ================================================
            # AgentFinishAction
            # ================================================
            elif tool_call.function.name == FinishTool['function']['name']:
                action = AgentFinishAction(
                    final_thought=arguments.get('message', ''),
                    task_completed=arguments.get('task_completed', None),
                )

            # ================================================
            # LLMBasedFileEditTool (LLM-based file editor, deprecated)
            # ================================================
            elif tool_call.function.name == LLMBasedFileEditTool['function']['name']:
                if 'path' not in arguments:
                    raise FunctionCallValidationError(
                        f'Missing required argument "path" in tool call {tool_call.function.name}'
                    )
                if 'content' not in arguments:
                    raise FunctionCallValidationError(
                        f'Missing required argument "content" in tool call {tool_call.function.name}'
                    )
                action = FileEditAction(
                    path=arguments['path'],
                    content=arguments['content'],
                    start=arguments.get('start', 1),
                    end=arguments.get('end', -1),
                )
            elif (
                tool_call.function.name
                == create_str_replace_editor_tool()['function']['name']
            ):
                if 'command' not in arguments:
                    raise FunctionCallValidationError(
                        f'Missing required argument "command" in tool call {tool_call.function.name}'
                    )
                if 'path' not in arguments:
                    raise FunctionCallValidationError(
                        f'Missing required argument "path" in tool call {tool_call.function.name}'
                    )
                path = arguments['path']
                command = arguments['command']
                other_kwargs = {
                    k: v for k, v in arguments.items() if k not in ['command', 'path']
                }

                if command == 'view':
                    action = FileReadAction(
                        path=path,
                        impl_source=FileReadSource.OH_ACI,
                        view_range=other_kwargs.get('view_range', None),
                    )
                else:
                    if 'view_range' in other_kwargs:
                        # Remove view_range from other_kwargs since it is not needed for FileEditAction
                        other_kwargs.pop('view_range')
                    action = FileEditAction(
                        path=path,
                        command=command,
                        impl_source=FileEditSource.OH_ACI,
                    **other_kwargs,
                )
            # ================================================
            # New Utility Tools (Routing to OH_ACI)
            # ================================================
            elif tool_call.function.name == ViewFileTool['function']['name']:
                if 'path' not in arguments:
                    raise FunctionCallValidationError(
                        f'Missing required argument "path" in tool call {tool_call.function.name}'
                    )
                action = FileReadAction(
                    path=arguments['path'],
                    impl_source=FileReadSource.OH_ACI,
                    view_range=arguments.get('view_range', None),
                )
            elif tool_call.function.name == ListDirectoryTool['function']['name']:
                if 'path' not in arguments:
                    raise FunctionCallValidationError(
                        f'Missing required argument "path" in tool call {tool_call.function.name}'
                    )
                action = FileReadAction(
                    path=arguments['path'],
                    impl_source=FileReadSource.OH_ACI,
                    # view_range is not applicable for directories
                )
            elif tool_call.function.name == UndoEditTool['function']['name']:
                if 'path' not in arguments:
                    raise FunctionCallValidationError(
                        f'Missing required argument "path" in tool call {tool_call.function.name}'
                    )
                action = FileEditAction(
                    path=arguments['path'],
                    command='undo_edit',
                    impl_source=FileEditSource.OH_ACI,
                )
            # ================================================
            # AgentThinkAction
            # ================================================
            elif tool_call.function.name == ThinkTool['function']['name']:
                action = AgentThinkAction(thought=arguments.get('thought', ''))

            # ================================================
            # BrowserTool
            # ================================================
            elif tool_call.function.name == BrowserTool['function']['name']:
                if 'code' not in arguments:
                    raise FunctionCallValidationError(
                        f'Missing required argument "code" in tool call {tool_call.function.name}'
                    )
                action = BrowseInteractiveAction(browser_actions=arguments['code'])

            # ================================================
            # WebReadTool (simplified browsing)
            # ================================================
            elif tool_call.function.name == WebReadTool['function']['name']:
                if 'url' not in arguments:
                    raise FunctionCallValidationError(
                        f'Missing required argument "url" in tool call {tool_call.function.name}'
                    )
                action = BrowseURLAction(url=arguments['url'])

            # ================================================
            # McpAction (MCP)
            # ================================================
            elif tool_call.function.name.endswith(MCPClientTool.postfix()):
                action = McpAction(
                    name=tool_call.function.name.rstrip(MCPClientTool.postfix()),
                    arguments=tool_call.function.arguments,
                )
            else:
                raise FunctionCallNotExistsError(
                    f'Tool {tool_call.function.name} is not registered. (arguments: {arguments}). Please check the tool name and retry with an existing tool.'
                )

            # Add metadata for tool calling
            action.tool_call_metadata = ToolCallMetadata(
                tool_call_id=tool_call.id,
                function_name=tool_call.function.name,
                model_response=response,
                total_calls_in_response=len(assistant_msg.tool_calls),
            )
            tool_call_actions.append(action)

    # 4. Combine actions: diffs first, then tool calls
    all_actions.extend(parsed_llm_diff_actions)
    all_actions.extend(tool_call_actions)

    # 5. Handle the case where no actions were generated
    if not all_actions:
        # If there was a diff parsing error, report it
        if diff_parse_error:
             all_actions.append(
                 MessageAction(
                     content=message_content + f'\n\n[Error parsing diff blocks: {diff_parse_error}]',
                     wait_for_response=True,
                 )
             )
        # Otherwise, treat as a regular message if content exists
        elif message_content:
            all_actions.append(
                MessageAction(
                    content=message_content,
                    wait_for_response=True,
                )
            )
        # If no actions AND no content, add a default Think action
        else:
            logger.warning(f"No actions generated and no message content for response: {response.id}")
            all_actions.append(AgentThinkAction(thought="[No actionable content or tool calls found in response]"))


    # 6. Determine contextual thought and apply to the first non-AgentThinkAction
    contextual_thought = thought_from_diff if thought_from_diff is not None else thought_from_tool_content
    thought_applied = False
    if contextual_thought:
        for i, action in enumerate(all_actions):
            if not isinstance(action, AgentThinkAction):
                all_actions[i] = combine_thought(action, contextual_thought)
                thought_applied = True
                break # Apply thought only to the first eligible action

    # 7. Add response id to all actions
    for action in all_actions:
        action.response_id = response.id

    # 8. Final check (ensure at least one action exists)
    if not all_actions:
         # This case should ideally be handled by step 5, but as a safeguard:
         logger.error(f"CRITICAL: No actions generated for response {response.id} after all checks.")
         all_actions.append(AgentThinkAction(thought="[Critical Error: Failed to generate any action]"))
         if all_actions[0]: all_actions[0].response_id = response.id


    return all_actions


from openhands.core.config import AgentConfig

def get_tools(
<<<<<<< HEAD
    config: AgentConfig,
=======
    enable_browsing: bool = False,
    enable_llm_editor: bool = False,
    enable_jupyter: bool = False,
>>>>>>> e69ae81a
    llm: LLM | None = None,
) -> list[ChatCompletionToolParam]:
    # Extract flags from config
    codeact_enable_browsing = config.codeact_enable_browsing
    codeact_enable_llm_editor = config.codeact_enable_llm_editor
    codeact_enable_llm_diff = config.codeact_enable_llm_diff
    codeact_enable_jupyter = config.codeact_enable_jupyter

    SIMPLIFIED_TOOL_DESCRIPTION_LLM_SUBSTRS = ['gpt-', 'o3', 'o1']

    use_simplified_tool_desc = False
    if llm is not None:
        use_simplified_tool_desc = any(
            model_substr in llm.config.model
            for model_substr in SIMPLIFIED_TOOL_DESCRIPTION_LLM_SUBSTRS
        )

    tools = [
        create_cmd_run_tool(use_simplified_description=use_simplified_tool_desc),
        ThinkTool,
        FinishTool,
    ]
    if enable_browsing:
        tools.append(WebReadTool)
        tools.append(BrowserTool)
    if enable_jupyter:
        tools.append(IPythonTool)
<<<<<<< HEAD

    # Determine which editor tool(s) and utility tools to add based on config
    if codeact_enable_llm_diff:
        # Use LLM Diff mode:
        #  - LLM generates diffs in text, only non-edit tools available
        #  - No UndoEditTool
        tools.append(ViewFileTool)
        tools.append(ListDirectoryTool)
        # NO EDITING TOOLS (LLMBasedFileEditTool, str_replace_editor)
        # NO UndoEditTool
    elif codeact_enable_llm_editor:
        # Use LLM-based editor tool + separate utils (NO Undo)
=======
    if enable_llm_editor:
>>>>>>> e69ae81a
        tools.append(LLMBasedFileEditTool)
        tools.append(ViewFileTool)
        tools.append(ListDirectoryTool)
        # No UndoEditTool here
    else:
        # Fallback to the complete str_replace_editor (includes view, list, undo)
        tools.append(
            create_str_replace_editor_tool(
                use_simplified_description=use_simplified_tool_desc
            )
        )

    return tools<|MERGE_RESOLUTION|>--- conflicted
+++ resolved
@@ -377,13 +377,7 @@
 from openhands.core.config import AgentConfig
 
 def get_tools(
-<<<<<<< HEAD
     config: AgentConfig,
-=======
-    enable_browsing: bool = False,
-    enable_llm_editor: bool = False,
-    enable_jupyter: bool = False,
->>>>>>> e69ae81a
     llm: LLM | None = None,
 ) -> list[ChatCompletionToolParam]:
     # Extract flags from config
@@ -411,7 +405,6 @@
         tools.append(BrowserTool)
     if enable_jupyter:
         tools.append(IPythonTool)
-<<<<<<< HEAD
 
     # Determine which editor tool(s) and utility tools to add based on config
     if codeact_enable_llm_diff:
@@ -424,9 +417,6 @@
         # NO UndoEditTool
     elif codeact_enable_llm_editor:
         # Use LLM-based editor tool + separate utils (NO Undo)
-=======
-    if enable_llm_editor:
->>>>>>> e69ae81a
         tools.append(LLMBasedFileEditTool)
         tools.append(ViewFileTool)
         tools.append(ListDirectoryTool)
