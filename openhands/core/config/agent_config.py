from __future__ import annotations

from pydantic import BaseModel, Field, ValidationError

from openhands.core.config.condenser_config import CondenserConfig, NoOpCondenserConfig
from openhands.core.logger import openhands_logger as logger


class AgentConfig(BaseModel):
    llm_config: str | None = Field(default=None)
    """The name of the llm config to use. If specified, this will override global llm config."""
    enable_browsing: bool = Field(default=True)
    """Whether to enable browsing tool"""
    enable_llm_editor: bool = Field(default=False)
    """Whether to enable LLM editor tool"""
    enable_editor: bool = Field(default=True)
    """Whether to enable the standard editor tool (str_replace_editor), only has an effect if enable_llm_editor is False."""
    enable_jupyter: bool = Field(default=True)
<<<<<<< HEAD
    enable_mcp_tools: bool = Field(default=True)
=======
    """Whether to enable Jupyter tool"""
    enable_cmd: bool = Field(default=True)
    """Whether to enable bash tool"""
    enable_think: bool = Field(default=True)
    """Whether to enable think tool"""
    enable_finish: bool = Field(default=True)
    """Whether to enable finish tool"""
>>>>>>> 20bf48b6
    enable_prompt_extensions: bool = Field(default=True)
    """Whether to enable prompt extensions"""
    disabled_microagents: list[str] = Field(default_factory=list)
    """A list of microagents to disable (by name, without .py extension, e.g. ["github", "lint"]). Default is None."""
    enable_history_truncation: bool = Field(default=True)
    """Whether history should be truncated to continue the session when hitting LLM context length limit."""
    enable_som_visual_browsing: bool = Field(default=True)
    """Whether to enable SoM (Set of Marks) visual browsing."""
    condenser: CondenserConfig = Field(
        default_factory=lambda: NoOpCondenserConfig(type='noop')
    )

    model_config = {'extra': 'forbid'}

    @classmethod
    def from_toml_section(cls, data: dict) -> dict[str, AgentConfig]:
        """
        Create a mapping of AgentConfig instances from a toml dictionary representing the [agent] section.

        The default configuration is built from all non-dict keys in data.
        Then, each key with a dict value is treated as a custom agent configuration, and its values override
        the default configuration.

        Example:
        Apply generic agent config with custom agent overrides, e.g.
            [agent]
            enable_prompt_extensions = false
            [agent.BrowsingAgent]
            enable_prompt_extensions = true
        results in prompt_extensions being true for BrowsingAgent but false for others.

        Returns:
            dict[str, AgentConfig]: A mapping where the key "agent" corresponds to the default configuration
            and additional keys represent custom configurations.
        """

        # Initialize the result mapping
        agent_mapping: dict[str, AgentConfig] = {}

        # Extract base config data (non-dict values)
        base_data = {}
        custom_sections: dict[str, dict] = {}
        for key, value in data.items():
            if isinstance(value, dict):
                custom_sections[key] = value
            else:
                base_data[key] = value

        # Try to create the base config
        try:
            base_config = cls.model_validate(base_data)
            agent_mapping['agent'] = base_config
        except ValidationError as e:
            logger.warning(f'Invalid base agent configuration: {e}. Using defaults.')
            # If base config fails, create a default one
            base_config = cls()
            # Still add it to the mapping
            agent_mapping['agent'] = base_config

        # Process each custom section independently
        for name, overrides in custom_sections.items():
            try:
                # Merge base config with overrides
                merged = {**base_config.model_dump(), **overrides}
                custom_config = cls.model_validate(merged)
                agent_mapping[name] = custom_config
            except ValidationError as e:
                logger.warning(
                    f'Invalid agent configuration for [{name}]: {e}. This section will be skipped.'
                )
                # Skip this custom section but continue with others
                continue

        return agent_mapping<|MERGE_RESOLUTION|>--- conflicted
+++ resolved
@@ -16,9 +16,8 @@
     enable_editor: bool = Field(default=True)
     """Whether to enable the standard editor tool (str_replace_editor), only has an effect if enable_llm_editor is False."""
     enable_jupyter: bool = Field(default=True)
-<<<<<<< HEAD
+    """Whether to enable mcp tools"""
     enable_mcp_tools: bool = Field(default=True)
-=======
     """Whether to enable Jupyter tool"""
     enable_cmd: bool = Field(default=True)
     """Whether to enable bash tool"""
@@ -26,7 +25,6 @@
     """Whether to enable think tool"""
     enable_finish: bool = Field(default=True)
     """Whether to enable finish tool"""
->>>>>>> 20bf48b6
     enable_prompt_extensions: bool = Field(default=True)
     """Whether to enable prompt extensions"""
     disabled_microagents: list[str] = Field(default_factory=list)
