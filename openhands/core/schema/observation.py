--- conflicted
+++ resolved
@@ -49,13 +49,8 @@
     CONDENSE: str = Field(default='condense')
     """Result of a condensation operation."""
 
-<<<<<<< HEAD
-    SEARCH: str = Field(default='search')
-    """Result of querying a search engine."""
-=======
     RECALL: str = Field(default='recall')
     """Result of a recall operation. This can be the workspace context, a microagent, or other types of information."""
->>>>>>> a4b836b5
 
 
 ObservationType = ObservationTypeSchema()