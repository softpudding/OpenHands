import asyncio
import logging
import sys
from uuid import uuid4

from termcolor import colored

import openhands.agenthub  # noqa F401 (we import this to get the agents registered)
from openhands.core.config import (
    AppConfig,
    parse_arguments,
    setup_config_from_args,
)
from openhands.core.logger import openhands_logger as logger
from openhands.core.loop import run_agent_until_done
from openhands.core.schema import AgentState
from openhands.core.setup import create_agent, create_controller, create_runtime
from openhands.events import EventSource, EventStreamSubscriber
from openhands.events.action import (
    Action,
    ActionConfirmationStatus,
    ChangeAgentStateAction,
    CmdRunAction,
    FileEditAction,
    MessageAction,
)
from openhands.events.event import Event
from openhands.events.observation import (
    AgentStateChangedObservation,
    CmdOutputObservation,
    FileEditObservation,
)
from openhands.io import read_input, read_task
from openhands.utils.async_utils import call_sync_from_async


def display_message(message: str):
    print(colored('🤖 ' + message + '\n', 'yellow'))


def display_command(command: str):
    print('❯ ' + colored(command + '\n', 'green'))


def display_confirmation(confirmation_state: ActionConfirmationStatus):
    if confirmation_state == ActionConfirmationStatus.CONFIRMED:
        print(colored('✅ ' + confirmation_state + '\n', 'green'))
    elif confirmation_state == ActionConfirmationStatus.REJECTED:
        print(colored('❌ ' + confirmation_state + '\n', 'red'))
    else:
        print(colored('⏳ ' + confirmation_state + '\n', 'yellow'))


def display_command_output(output: str):
    lines = output.split('\n')
    for line in lines:
        if line.startswith('[Python Interpreter') or line.startswith('openhands@'):
            # TODO: clean this up once we clean up terminal output
            continue
        print(colored(line, 'blue'))
    print('\n')


def display_file_edit(event: FileEditAction | FileEditObservation):
    print(colored(str(event), 'green'))


def display_event(event: Event, config: AppConfig):
    if isinstance(event, Action):
        if hasattr(event, 'thought'):
            display_message(event.thought)
    if isinstance(event, MessageAction):
        if event.source == EventSource.AGENT:
            display_message(event.content)
    if isinstance(event, CmdRunAction):
        display_command(event.command)
    if isinstance(event, CmdOutputObservation):
        display_command_output(event.content)
    if isinstance(event, FileEditAction):
        display_file_edit(event)
    if isinstance(event, FileEditObservation):
        display_file_edit(event)
    if hasattr(event, 'confirmation_state') and config.security.confirmation_mode:
        display_confirmation(event.confirmation_state)


async def main(loop: asyncio.AbstractEventLoop):
    """Runs the agent in CLI mode."""

    args = parse_arguments()

    logger.setLevel(logging.WARNING)

    # Load config from toml and override with command line arguments
    config: AppConfig = setup_config_from_args(args)

    # Read task from file, CLI args, or stdin
    task_str = read_task(args, config.cli_multiline_input)

    # If we have a task, create initial user action
    initial_user_action = MessageAction(content=task_str) if task_str else None

    sid = str(uuid4())
    display_message(f'Session ID: {sid}')

<<<<<<< HEAD
    runtime = create_runtime(config, sid=sid, headless_mode=True)
    await runtime.connect()

    # Get the selected_repository from config (may be None)
    selected_repository = config.selected_repository

    # Clone the repository if specified
    if selected_repository:
        # TODO: session restore with docker runtime / with local runtime
        await call_sync_from_async(
            runtime.clone_repo, config.github_token, selected_repository, None
        )
        display_message(f'Cloned repository: {selected_repository}')

    agent = create_agent(runtime, config)
=======
    agent = create_agent(config)

    runtime = create_runtime(config, sid=sid, headless_mode=True, agent=agent)

>>>>>>> df212ce0
    controller, _ = create_controller(agent, runtime, config)

    event_stream = runtime.event_stream

    async def prompt_for_next_task():
        # Run input() in a thread pool to avoid blocking the event loop
        next_message = await loop.run_in_executor(
            None, read_input, config.cli_multiline_input
        )
        if not next_message.strip():
            await prompt_for_next_task()
        if next_message == 'exit':
            event_stream.add_event(
                ChangeAgentStateAction(AgentState.STOPPED), EventSource.ENVIRONMENT
            )
            return
        action = MessageAction(content=next_message)
        event_stream.add_event(action, EventSource.USER)

    async def prompt_for_user_confirmation():
        user_confirmation = await loop.run_in_executor(
            None, lambda: input('Confirm action (possible security risk)? (y/n) >> ')
        )
        return user_confirmation.lower() == 'y'

    async def on_event_async(event: Event):
        display_event(event, config)
        if isinstance(event, AgentStateChangedObservation):
            if event.agent_state in [
                AgentState.AWAITING_USER_INPUT,
                AgentState.FINISHED,
            ]:
                await prompt_for_next_task()
            if event.agent_state == AgentState.AWAITING_USER_CONFIRMATION:
                user_confirmed = await prompt_for_user_confirmation()
                if user_confirmed:
                    event_stream.add_event(
                        ChangeAgentStateAction(AgentState.USER_CONFIRMED),
                        EventSource.USER,
                    )
                else:
                    event_stream.add_event(
                        ChangeAgentStateAction(AgentState.USER_REJECTED),
                        EventSource.USER,
                    )

    def on_event(event: Event) -> None:
        loop.create_task(on_event_async(event))

    event_stream.subscribe(EventStreamSubscriber.MAIN, on_event, str(uuid4()))

    await runtime.connect()

    if initial_user_action:
        # If there's an initial user action, enqueue it and do not prompt again
        event_stream.add_event(initial_user_action, EventSource.USER)
    else:
        # Otherwise prompt for the user's first message right away
        asyncio.create_task(prompt_for_next_task())

    await run_agent_until_done(
        controller, runtime, [AgentState.STOPPED, AgentState.ERROR]
    )


if __name__ == '__main__':
    loop = asyncio.new_event_loop()
    asyncio.set_event_loop(loop)
    try:
        loop.run_until_complete(main(loop))
    except KeyboardInterrupt:
        print('Received keyboard interrupt, shutting down...')
    except ConnectionRefusedError as e:
        print(f'Connection refused: {e}')
        sys.exit(1)
    except Exception as e:
        print(f'An error occurred: {e}')
        sys.exit(1)
    finally:
        try:
            # Cancel all running tasks
            pending = asyncio.all_tasks(loop)
            for task in pending:
                task.cancel()
            # Wait for all tasks to complete with a timeout
            loop.run_until_complete(asyncio.gather(*pending, return_exceptions=True))
            loop.close()
        except Exception as e:
            print(f'Error during cleanup: {e}')
            sys.exit(1)<|MERGE_RESOLUTION|>--- conflicted
+++ resolved
@@ -31,7 +31,6 @@
     FileEditObservation,
 )
 from openhands.io import read_input, read_task
-from openhands.utils.async_utils import call_sync_from_async
 
 
 def display_message(message: str):
@@ -103,28 +102,10 @@
     sid = str(uuid4())
     display_message(f'Session ID: {sid}')
 
-<<<<<<< HEAD
-    runtime = create_runtime(config, sid=sid, headless_mode=True)
-    await runtime.connect()
-
-    # Get the selected_repository from config (may be None)
-    selected_repository = config.selected_repository
-
-    # Clone the repository if specified
-    if selected_repository:
-        # TODO: session restore with docker runtime / with local runtime
-        await call_sync_from_async(
-            runtime.clone_repo, config.github_token, selected_repository, None
-        )
-        display_message(f'Cloned repository: {selected_repository}')
-
-    agent = create_agent(runtime, config)
-=======
     agent = create_agent(config)
 
     runtime = create_runtime(config, sid=sid, headless_mode=True, agent=agent)
 
->>>>>>> df212ce0
     controller, _ = create_controller(agent, runtime, config)
 
     event_stream = runtime.event_stream
