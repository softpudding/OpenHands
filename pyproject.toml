[build-system]
build-backend = "poetry.core.masonry.api"
requires = [
  "poetry-core",
]

[tool.poetry]
name = "openhands-ai"
version = "0.52.1"
description = "OpenHands: Code Less, Make More"
authors = [ "OpenHands" ]
license = "MIT"
readme = "README.md"
repository = "https://github.com/All-Hands-AI/OpenHands"
packages = [
  { include = "openhands/**/*" },
  { include = "third_party/**/*" },
  { include = "pyproject.toml", to = "openhands" },
  { include = "poetry.lock", to = "openhands" },
]
include = [
  "openhands/integrations/vscode/openhands-vscode-0.0.1.vsix",
  "microagents/**/*",
]
build = "build_vscode.py" # Build VSCode extension during Poetry build

[tool.poetry.dependencies]
python = "^3.12,<3.14"

# Core dependencies - always installed (includes all core packages)
# This includes: events, llm, runtime, controller, critic, agenthub,
# integrations, storage, security, memory, microagent, mcp, core, utils
litellm = "^1.74.3, !=1.64.4, !=1.67.*"            # avoid 1.64.4 (known bug) & 1.67.* (known bug #10272)
aiohttp = ">=3.9.0,!=3.11.13"                      # Pin to avoid yanked version 3.11.13
termcolor = "*"
toml = "*"
types-toml = "*"
<<<<<<< HEAD
python-dotenv = "*"
=======
uvicorn = "*"
numpy = "*"
json-repair = "*"
browsergym-core = "0.13.3"                         # integrate browsergym-core as the browsing interface
html2text = "*"
markdown = "*"                                     # For markdown to HTML conversion
deprecated = "*"
pexpect = "*"
jinja2 = "^3.1.3"
python-multipart = "*"
>>>>>>> 4f436922
tenacity = ">=8.5,<10.0"
pydantic = "*"
python-json-logger = "^3.2.1"
jinja2 = "^3.1.3"
pathspec = "^0.12.1"
pyjwt = "^2.9.0"
python-frontmatter = "^1.1.0"
shellingham = "^1.5.4"
pyyaml = "^6.0.2"
bashlex = "^0.18"
zope-interface = "7.2"
protobuf = "^5.0.0,<6.0.0"                         # Updated to support newer opentelemetry
opentelemetry-api = "^1.33.1"
opentelemetry-exporter-otlp-proto-grpc = "^1.33.1"
libtmux = ">=0.37,<0.40"
psutil = "*"
anyio = "4.9.0"
dirhash = "*"
rapidfuzz = "^3.9.0"
whatthepatch = "^1.0.6"
deprecated = "*"
httpx-aiohttp = "^0.1.8"
pexpect = "*"                                      # Needed for core runtime functionality
fastmcp = "^2.5.2"                                 # Needed for core MCP functionality

# CLI-specific dependencies (optional)
prompt-toolkit = { version = "^3.0.50", optional = true }

# Server-specific dependencies (optional)
fastapi = { version = "*", optional = true }
uvicorn = { version = "*", optional = true }
python-multipart = { version = "*", optional = true }
tornado = { version = "*", optional = true }
python-socketio = { version = "^5.11.4", optional = true }
sse-starlette = { version = "^2.1.3", optional = true }

# Optional heavy dependencies for core functionality
docker = { version = "*", optional = true }
kubernetes = { version = "^33.1.0", optional = true }
browsergym-core = { version = "0.13.3", optional = true }
html2text = { version = "*", optional = true }
PyPDF2 = { version = "*", optional = true }
python-pptx = { version = "*", optional = true }
pylatexenc = { version = "*", optional = true }
python-docx = { version = "*", optional = true }
ipywidgets = { version = "^8.1.5", optional = true }
qtconsole = { version = "^5.6.1", optional = true }
jupyter_kernel_gateway = { version = "*", optional = true }
google-generativeai = { version = "*", optional = true }
google-api-python-client = { version = "^2.164.0", optional = true }
google-auth-httplib2 = { version = "*", optional = true }
google-auth-oauthlib = { version = "*", optional = true }
redis = { version = ">=5.2,<7.0", optional = true }
minio = { version = "^7.2.8", optional = true }
stripe = { version = ">=11.5,<13.0", optional = true }
google-cloud-aiplatform = { version = "*", optional = true }
anthropic = { version = "*", extras = [ "vertex" ], optional = true }
boto3 = { version = "*", optional = true }
pygithub = { version = "^2.5.0", optional = true }
openhands-aci = { version = "0.3.1", optional = true }
pythonnet = { version = "*", optional = true }
memory-profiler = { version = "^0.61.0", optional = true }
numpy = { version = "*", optional = true }
json-repair = { version = "*", optional = true }
joblib = { version = "*", optional = true }

# Third-party runtime dependencies (optional)
e2b = { version = ">=1.0.5,<1.8.0", optional = true }
modal = { version = ">=0.66.26,<1.2.0", optional = true }
runloop-api-client = { version = "0.50.0", optional = true }
daytona = { version = "0.24.2", optional = true }

# Poetry is needed for the build process
poetry = { version = "^2.1.2", optional = true }

[tool.poetry.extras]
# Main feature packages - install only what you need
cli = [ "prompt-toolkit" ]
resolver = [  ]                                                                                      # Resolver uses core functionality only
server = [ "fastapi", "uvicorn", "python-multipart", "tornado", "python-socketio", "sse-starlette" ]

[tool.poetry.group.dev]
optional = true

[tool.poetry.group.dev.dependencies]
ruff = "0.12.5"
mypy = "1.17.0"
pre-commit = "4.2.0"
build = "*"
types-setuptools = "*"
pytest = "^8.4.0"
types-markdown = "^3.8.0.20250809"

[tool.poetry.group.test]
optional = true

[tool.poetry.group.test.dependencies]
pytest = "*"
pytest-cov = "*"
pytest-asyncio = "*"
pytest-forked = "*"
pytest-xdist = "*"
openai = "*"
pandas = "*"
reportlab = "*"
gevent = ">=24.2.1,<26.0.0"

[tool.poetry.group.runtime]
optional = true

[tool.poetry.group.runtime.dependencies]
jupyterlab = "*"
notebook = "*"
flake8 = "*"

[tool.poetry.group.ci]
optional = true

[tool.poetry.group.ci.dependencies]
# CI convenience group - includes all extras as regular dependencies
prompt-toolkit = "*"
fastapi = "*"
uvicorn = "*"
python-multipart = "*"
tornado = "*"
python-socketio = "*"
sse-starlette = "*"

[tool.poetry.group.evaluation]
optional = true

[tool.poetry.group.evaluation.dependencies]
streamlit = "*"
whatthepatch = "*"
retry = "*"
evaluate = "*"
visualswebench = { git = "https://github.com/luolin101/Visual-SWE-bench.git" }
swegym = { git = "https://github.com/SWE-Gym/SWE-Bench-Package.git" }
commit0 = "*"
func_timeout = "*"
sympy = "*"
gdown = "*"
matplotlib = "*"
seaborn = "*"
tabulate = "*"
browsergym = "0.13.3"
browsergym-webarena = "0.13.3"
browsergym-miniwob = "0.13.3"
browsergym-visualwebarena = "0.13.3"
boto3-stubs = { extras = [ "s3" ], version = "^1.37.19" }
# transitive dependency, pinned here to avoid conflicts
pyarrow = "21.0.0"
datasets = "*"
joblib = "*"
swebench = { git = "https://github.com/ryanhoangt/SWE-bench.git", rev = "fix-modal-patch-eval" }

[tool.poetry.scripts]
openhands = "openhands.cli.entry:main"

[tool.poetry.group.testgeneval.dependencies]
fuzzywuzzy = "^0.18.0"
rouge = "^1.0.1"
python-levenshtein = ">=0.26.1,<0.28.0"
tree-sitter-python = "^0.23.6"

[tool.poetry-dynamic-versioning]
enable = true
style = "semver"

[tool.autopep8]
# autopep8 fights with mypy on line length issue
ignore = [ "E501" ]

[tool.black]
# prevent black (if installed) from changing single quotes to double quotes
skip-string-normalization = true

[tool.ruff]
lint.select = [ "D" ]
# ignore warnings for missing docstrings
lint.ignore = [ "D1" ]
lint.pydocstyle.convention = "google"

[tool.coverage.run]
concurrency = [ "gevent" ]<|MERGE_RESOLUTION|>--- conflicted
+++ resolved
@@ -35,24 +35,11 @@
 termcolor = "*"
 toml = "*"
 types-toml = "*"
-<<<<<<< HEAD
 python-dotenv = "*"
-=======
-uvicorn = "*"
-numpy = "*"
-json-repair = "*"
-browsergym-core = "0.13.3"                         # integrate browsergym-core as the browsing interface
-html2text = "*"
 markdown = "*"                                     # For markdown to HTML conversion
-deprecated = "*"
-pexpect = "*"
-jinja2 = "^3.1.3"
-python-multipart = "*"
->>>>>>> 4f436922
 tenacity = ">=8.5,<10.0"
 pydantic = "*"
 python-json-logger = "^3.2.1"
-jinja2 = "^3.1.3"
 pathspec = "^0.12.1"
 pyjwt = "^2.9.0"
 python-frontmatter = "^1.1.0"
@@ -73,6 +60,7 @@
 httpx-aiohttp = "^0.1.8"
 pexpect = "*"                                      # Needed for core runtime functionality
 fastmcp = "^2.5.2"                                 # Needed for core MCP functionality
+jinja2 = "^3.1.3"
 
 # CLI-specific dependencies (optional)
 prompt-toolkit = { version = "^3.0.50", optional = true }
