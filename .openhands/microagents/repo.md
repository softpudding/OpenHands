This repository contains the code for OpenHands, an automated AI software engineer. It has a Python backend
(in the `openhands` directory) and React frontend (in the `frontend` directory).

## General Setup:
To set up the entire repo, including frontend and backend, run `make build`.
You don't need to do this unless the user asks you to, or if you're trying to run the entire application.

## Running OpenHands with OpenHands:
To run the full application to debug issues:
```bash
export INSTALL_DOCKER=0
export RUNTIME=local
make build && make run FRONTEND_PORT=12000 FRONTEND_HOST=0.0.0.0 BACKEND_HOST=0.0.0.0 &> /tmp/openhands-log.txt &
```

IMPORTANT: Before making any changes to the codebase, ALWAYS run `make install-pre-commit-hooks` to ensure pre-commit hooks are properly installed.

<<<<<<< HEAD
## Git Best Practices

- Prefer to use specific `git add <filename>` instead of `git add .` to avoid accidentally staging unintended files
- Be especially careful with `git reset --hard` after staging files, as it will remove accidentally staged files
- When remote has new changes, use `git fetch upstream && git rebase upstream/<branch>` on the same branch
=======

>>>>>>> 316fcf71

Before pushing any changes, you MUST ensure that any lint errors or simple test errors have been fixed.

* If you've made changes to the backend, you should run `pre-commit run --config ./dev_config/python/.pre-commit-config.yaml` (this will run on staged files).
* If you've made changes to the frontend, you should run `cd frontend && npm run lint:fix && npm run build ; cd ..`
* If you've made changes to the VSCode extension, you should run `cd openhands/integrations/vscode && npm run lint:fix && npm run compile ; cd ../../..`

The pre-commit hooks MUST pass successfully before pushing any changes to the repository. This is a mandatory requirement to maintain code quality and consistency.

If either command fails, it may have automatically fixed some issues. You should fix any issues that weren't automatically fixed,
then re-run the command to ensure it passes. Common issues include:
- Mypy type errors
- Ruff formatting issues
- Trailing whitespace
- Missing newlines at end of files

## Repository Structure
Backend:
- Located in the `openhands` directory
- Testing:
  - All tests are in `tests/unit/test_*.py`
  - To test new code, run `poetry run pytest tests/unit/test_xxx.py` where `xxx` is the appropriate file for the current functionality
  - Write all tests with pytest

Frontend:
- Located in the `frontend` directory
- Prerequisites: A recent version of NodeJS / NPM
- Setup: Run `npm install` in the frontend directory
- Testing:
  - Run tests: `npm run test`
  - To run specific tests: `npm run test -- -t "TestName"`
  - Our test framework is vitest
- Building:
  - Build for production: `npm run build`
- Environment Variables:
  - Set in `frontend/.env` or as environment variables
  - Available variables: VITE_BACKEND_HOST, VITE_USE_TLS, VITE_INSECURE_SKIP_VERIFY, VITE_FRONTEND_PORT
- Internationalization:
  - Generate i18n declaration file: `npm run make-i18n`
- Data Fetching & Cache Management:
  - We use TanStack Query (fka React Query) for data fetching and cache management
  - Data Access Layer: API client methods are located in `frontend/src/api` and should never be called directly from UI components - they must always be wrapped with TanStack Query
  - Custom hooks are located in `frontend/src/hooks/query/` and `frontend/src/hooks/mutation/`
  - Query hooks should follow the pattern use[Resource] (e.g., `useConversationMicroagents`)
  - Mutation hooks should follow the pattern use[Action] (e.g., `useDeleteConversation`)
  - Architecture rule: UI components → TanStack Query hooks → Data Access Layer (`frontend/src/api`) → API endpoints

VSCode Extension:
- Located in the `openhands/integrations/vscode` directory
- Setup: Run `npm install` in the extension directory
- Linting:
  - Run linting with fixes: `npm run lint:fix`
  - Check only: `npm run lint`
  - Type checking: `npm run typecheck`
- Building:
  - Compile TypeScript: `npm run compile`
  - Package extension: `npm run package-vsix`
- Testing:
  - Run tests: `npm run test`
- Development Best Practices:
  - Use `vscode.window.createOutputChannel()` for debug logging instead of `showErrorMessage()` popups
  - Pre-commit process runs both frontend and backend checks when committing extension changes

## Template for Github Pull Request

If you are starting a pull request (PR), please follow the template in `.github/pull_request_template.md`.

## Implementation Details

These details may or may not be useful for your current task.

### Microagents

Microagents are specialized prompts that enhance OpenHands with domain-specific knowledge and task-specific workflows. They are Markdown files that can include frontmatter for configuration.

#### Types:
- **Public Microagents**: Located in `microagents/`, available to all users
- **Repository Microagents**: Located in `.openhands/microagents/`, specific to this repository

#### Loading Behavior:
- **Without frontmatter**: Always loaded into LLM context
- **With triggers in frontmatter**: Only loaded when user's message matches the specified trigger keywords

#### Structure:
```yaml
---
triggers:
- keyword1
- keyword2
---
# Microagent Content
Your specialized knowledge and instructions here...
```

### Frontend

#### Action Handling:
- Actions are defined in `frontend/src/types/action-type.ts`
- The `HANDLED_ACTIONS` array in `frontend/src/state/chat-slice.ts` determines which actions are displayed as collapsible UI elements
- To add a new action type to the UI:
  1. Add the action type to the `HANDLED_ACTIONS` array
  2. Implement the action handling in `addAssistantAction` function in chat-slice.ts
  3. Add a translation key in the format `ACTION_MESSAGE$ACTION_NAME` to the i18n files
- Actions with `thought` property are displayed in the UI based on their action type:
  - Regular actions (like "run", "edit") display the thought as a separate message
  - Special actions (like "think") are displayed as collapsible elements only

#### Adding User Settings:
- To add a new user setting to OpenHands, follow these steps:
  1. Add the setting to the frontend:
     - Add the setting to the `Settings` type in `frontend/src/types/settings.ts`
     - Add the setting to the `ApiSettings` type in the same file
     - Add the setting with an appropriate default value to `DEFAULT_SETTINGS` in `frontend/src/services/settings.ts`
     - Update the `useSettings` hook in `frontend/src/hooks/query/use-settings.ts` to map the API response
     - Update the `useSaveSettings` hook in `frontend/src/hooks/mutation/use-save-settings.ts` to include the setting in API requests
     - Add UI components (like toggle switches) in the appropriate settings screen (e.g., `frontend/src/routes/app-settings.tsx`)
     - Add i18n translations for the setting name and any tooltips in `frontend/src/i18n/translation.json`
     - Add the translation key to `frontend/src/i18n/declaration.ts`
  2. Add the setting to the backend:
     - Add the setting to the `Settings` model in `openhands/storage/data_models/settings.py`
     - Update any relevant backend code to apply the setting (e.g., in session creation)<|MERGE_RESOLUTION|>--- conflicted
+++ resolved
@@ -15,15 +15,7 @@
 
 IMPORTANT: Before making any changes to the codebase, ALWAYS run `make install-pre-commit-hooks` to ensure pre-commit hooks are properly installed.
 
-<<<<<<< HEAD
-## Git Best Practices
 
-- Prefer to use specific `git add <filename>` instead of `git add .` to avoid accidentally staging unintended files
-- Be especially careful with `git reset --hard` after staging files, as it will remove accidentally staged files
-- When remote has new changes, use `git fetch upstream && git rebase upstream/<branch>` on the same branch
-=======
-
->>>>>>> 316fcf71
 
 Before pushing any changes, you MUST ensure that any lint errors or simple test errors have been fixed.
 
