--- conflicted
+++ resolved
@@ -8,12 +8,9 @@
   Conversation,
   ResultSet,
   GetTrajectoryResponse,
-<<<<<<< HEAD
   SummarizeConversationResponse,
-=======
   GitChangeDiff,
   GitChange,
->>>>>>> bf383b48
 } from "./open-hands.types";
 import { openHands } from "./open-hands-axios";
 import { ApiSettings, PostApiSettings, Provider } from "#/types/settings";
