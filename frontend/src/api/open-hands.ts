import {
  Feedback,
  FeedbackResponse,
  GitHubAccessTokenResponse,
  GetConfigResponse,
  GetVSCodeUrlResponse,
  AuthenticateResponse,
  Conversation,
  ResultSet,
  GetTrajectoryResponse,
} from "./open-hands.types";
import { openHands } from "./open-hands-axios";
<<<<<<< HEAD
=======
import { ApiSettings, PostApiSettings } from "#/types/settings";
import { GitUser, GitRepository } from "#/types/git";
>>>>>>> d1851cc3

class OpenHands {
  /**
   * Retrieve the list of models available
   * @returns List of models available
   */
  static async getModels(): Promise<string[]> {
    const { data } = await openHands.get<string[]>("/api/options/models");
    return data;
  }

  /**
   * Retrieve the list of agents available
   * @returns List of agents available
   */
  static async getAgents(): Promise<string[]> {
    const { data } = await openHands.get<string[]>("/api/options/agents");
    return data;
  }

  /**
   * Retrieve the list of security analyzers available
   * @returns List of security analyzers available
   */
  static async getSecurityAnalyzers(): Promise<string[]> {
    const { data } = await openHands.get<string[]>(
      "/api/options/security-analyzers",
    );
    return data;
  }

  static async getConfig(): Promise<GetConfigResponse> {
    const { data } = await openHands.get<GetConfigResponse>(
      "/api/options/config",
    );
    return data;
  }

  /**
   * Send feedback to the server
   * @param data Feedback data
   * @returns The stored feedback data
   */
  static async submitFeedback(
    conversationId: string,
    feedback: Feedback,
  ): Promise<FeedbackResponse> {
    const url = `/api/conversations/${conversationId}/submit-feedback`;
    const { data } = await openHands.post<FeedbackResponse>(url, feedback);
    return data;
  }

  /**
   * Authenticate with GitHub token
   * @returns Response with authentication status and user info if successful
   */
  static async authenticate(
    appMode: GetConfigResponse["APP_MODE"],
  ): Promise<boolean> {
    if (appMode === "oss") return true;

    const response =
      await openHands.post<AuthenticateResponse>("/api/authenticate");
    return response.status === 200;
  }

  /**
   * Get the blob of the workspace zip
   * @returns Blob of the workspace zip
   */
  static async getWorkspaceZip(conversationId: string): Promise<Blob> {
    const url = `/api/conversations/${conversationId}/zip-directory`;
    const response = await openHands.get(url, {
      responseType: "blob",
    });
    return response.data;
  }

  /**
   * @param code Code provided by GitHub
   * @returns GitHub access token
   */
  static async getGitHubAccessToken(
    code: string,
  ): Promise<GitHubAccessTokenResponse> {
    const { data } = await openHands.post<GitHubAccessTokenResponse>(
      "/api/keycloak/callback",
      {
        code,
      },
    );
    return data;
  }

  /**
   * Get the VSCode URL
   * @returns VSCode URL
   */
  static async getVSCodeUrl(
    conversationId: string,
  ): Promise<GetVSCodeUrlResponse> {
    const { data } = await openHands.get<GetVSCodeUrlResponse>(
      `/api/conversations/${conversationId}/vscode-url`,
    );
    return data;
  }

  static async getRuntimeId(
    conversationId: string,
  ): Promise<{ runtime_id: string }> {
    const { data } = await openHands.get<{ runtime_id: string }>(
      `/api/conversations/${conversationId}/config`,
    );
    return data;
  }

  static async getUserConversations(): Promise<Conversation[]> {
    const { data } = await openHands.get<ResultSet<Conversation>>(
      "/api/conversations?limit=9",
    );
    return data.results;
  }

  static async deleteUserConversation(conversationId: string): Promise<void> {
    await openHands.delete(`/api/conversations/${conversationId}`);
  }

  static async updateUserConversation(
    conversationId: string,
    conversation: Partial<Omit<Conversation, "conversation_id">>,
  ): Promise<void> {
    await openHands.patch(`/api/conversations/${conversationId}`, conversation);
  }

  static async createConversation(
    selectedRepository?: GitRepository,
    initialUserMsg?: string,
    imageUrls?: string[],
    replayJson?: string,
  ): Promise<Conversation> {
    const body = {
      selected_repository: selectedRepository,
      selected_branch: undefined,
      initial_user_msg: initialUserMsg,
      image_urls: imageUrls,
      replay_json: replayJson,
    };

    const { data } = await openHands.post<Conversation>(
      "/api/conversations",
      body,
    );

    return data;
  }

  static async getConversation(
    conversationId: string,
  ): Promise<Conversation | null> {
    const { data } = await openHands.get<Conversation | null>(
      `/api/conversations/${conversationId}`,
    );

    return data;
  }

  static async createCheckoutSession(amount: number): Promise<string> {
    const { data } = await openHands.post(
      "/api/billing/create-checkout-session",
      {
        amount,
      },
    );
    return data.redirect_url;
  }

  static async createBillingSessionResponse(): Promise<string> {
    const { data } = await openHands.post(
      "/api/billing/create-customer-setup-session",
    );
    return data.redirect_url;
  }

  static async getBalance(): Promise<string> {
    const { data } = await openHands.get<{ credits: string }>(
      "/api/billing/credits",
    );
    return data.credits;
  }

  static async getGitUser(): Promise<GitUser> {
    const response = await openHands.get<GitUser>("/api/user/info");

    const { data } = response;

    const user: GitUser = {
      id: data.id,
      login: data.login,
      avatar_url: data.avatar_url,
      company: data.company,
      name: data.name,
      email: data.email,
    };

    return user;
  }

  static async searchGitRepositories(
    query: string,
    per_page = 5,
  ): Promise<GitRepository[]> {
    const response = await openHands.get<GitRepository[]>(
      "/api/user/search/repositories",
      {
        params: {
          query,
          per_page,
        },
      },
    );

    return response.data;
  }

  static async getTrajectory(
    conversationId: string,
  ): Promise<GetTrajectoryResponse> {
    const { data } = await openHands.get<GetTrajectoryResponse>(
      `/api/conversations/${conversationId}/trajectory`,
    );
    return data;
  }

  static async logout(appMode: GetConfigResponse["APP_MODE"]): Promise<void> {
    const endpoint =
      appMode === "saas" ? "/api/logout" : "/api/unset-settings-tokens";
    await openHands.post(endpoint);
  }
}

export default OpenHands;<|MERGE_RESOLUTION|>--- conflicted
+++ resolved
@@ -10,11 +10,7 @@
   GetTrajectoryResponse,
 } from "./open-hands.types";
 import { openHands } from "./open-hands-axios";
-<<<<<<< HEAD
-=======
-import { ApiSettings, PostApiSettings } from "#/types/settings";
 import { GitUser, GitRepository } from "#/types/git";
->>>>>>> d1851cc3
 
 class OpenHands {
   /**
