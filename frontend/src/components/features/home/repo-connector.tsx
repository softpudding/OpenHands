<<<<<<< HEAD
=======
import { useTranslation } from "react-i18next";
import { FaInfoCircle } from "react-icons/fa";
>>>>>>> 3302c31c
import { ConnectToProviderMessage } from "./connect-to-provider-message";
import { RepositorySelectionForm } from "./repo-selection-form";
import { useConfig } from "#/hooks/query/use-config";
import { RepoProviderLinks } from "./repo-provider-links";
import { useUserProviders } from "#/hooks/use-user-providers";
import { GitRepository } from "#/types/git";
import { TooltipButton } from "#/components/shared/buttons/tooltip-button";

interface RepoConnectorProps {
  onRepoSelection: (repo: GitRepository | null) => void;
}

export function RepoConnector({ onRepoSelection }: RepoConnectorProps) {
  const { providers } = useUserProviders();
  const { data: config } = useConfig();

  const isSaaS = config?.APP_MODE === "saas";
  const providersAreSet = providers.length > 0;

  return (
    <section
      data-testid="repo-connector"
      className="w-full flex flex-col gap-6 rounded-[12px] p-[20px] border border-[#727987]"
    >
<<<<<<< HEAD
=======
      <div className="flex items-center gap-2">
        <h2 className="heading">{t("HOME$CONNECT_TO_REPOSITORY")}</h2>
        <TooltipButton
          testId="repo-connector-info"
          tooltip={t("HOME$CONNECT_TO_REPOSITORY_TOOLTIP")}
          ariaLabel={t("HOME$CONNECT_TO_REPOSITORY_TOOLTIP")}
          className="text-[#9099AC] hover:text-white"
          placement="bottom"
          tooltipClassName="max-w-[348px]"
        >
          <FaInfoCircle size={16} />
        </TooltipButton>
      </div>

>>>>>>> 3302c31c
      {!providersAreSet && <ConnectToProviderMessage />}
      {providersAreSet && (
        <RepositorySelectionForm onRepoSelection={onRepoSelection} />
      )}

      {isSaaS && providersAreSet && <RepoProviderLinks />}
    </section>
  );
}<|MERGE_RESOLUTION|>--- conflicted
+++ resolved
@@ -1,8 +1,5 @@
-<<<<<<< HEAD
-=======
 import { useTranslation } from "react-i18next";
 import { FaInfoCircle } from "react-icons/fa";
->>>>>>> 3302c31c
 import { ConnectToProviderMessage } from "./connect-to-provider-message";
 import { RepositorySelectionForm } from "./repo-selection-form";
 import { useConfig } from "#/hooks/query/use-config";
@@ -16,6 +13,7 @@
 }
 
 export function RepoConnector({ onRepoSelection }: RepoConnectorProps) {
+  const { t } = useTranslation();
   const { providers } = useUserProviders();
   const { data: config } = useConfig();
 
@@ -27,8 +25,6 @@
       data-testid="repo-connector"
       className="w-full flex flex-col gap-6 rounded-[12px] p-[20px] border border-[#727987]"
     >
-<<<<<<< HEAD
-=======
       <div className="flex items-center gap-2">
         <h2 className="heading">{t("HOME$CONNECT_TO_REPOSITORY")}</h2>
         <TooltipButton
@@ -43,7 +39,6 @@
         </TooltipButton>
       </div>
 
->>>>>>> 3302c31c
       {!providersAreSet && <ConnectToProviderMessage />}
       {providersAreSet && (
         <RepositorySelectionForm onRepoSelection={onRepoSelection} />
