--- conflicted
+++ resolved
@@ -72,19 +72,11 @@
       disabled={isCreatingConversation}
       onClick={handleLaunchConversation}
     >
-<<<<<<< HEAD
-      <div className="flex items-center gap-3">
-        <TaskIssueNumber issueNumber={task.issue_number} href={href} />
-
-        <div className="flex flex-col gap-1">
-          <span className="text-xs text-white leading-6 font-normal">
-=======
       <div className="flex items-center gap-3 min-w-0 w-full">
         <TaskIssueNumber issueNumber={task.issue_number} href={href} />
 
         <div className="flex flex-col gap-1 min-w-0 flex-1">
           <span className="text-xs text-white leading-6 font-normal truncate">
->>>>>>> 8ea12599
             {getTaskTypeMap(t)[task.task_type]}
           </span>
           <span
