--- conflicted
+++ resolved
@@ -254,21 +254,18 @@
 
   return (
     <div>
-<<<<<<< HEAD
-      {isOpenHandsAction(event) && hasThoughtProperty(event.args) && (
-        <ChatMessage type="agent" message={
+      {isOpenHandsAction(event) &&
+        hasThoughtProperty(event.args) &&
+        event.action !== "think" && (
+          <ChatMessage
+            type="agent"
+            message={
               event.args.thought?.reasoning_content
                 ? `${event.args.thought.reasoning_content}\n\n${event.args.thought.text}`
                 : event.args.thought?.text || ""
-            } />
-      )}
-=======
-      {isOpenHandsAction(event) &&
-        hasThoughtProperty(event.args) &&
-        event.action !== "think" && (
-          <ChatMessage type="agent" message={event.args.thought} />
-        )}
->>>>>>> ef3e0c8d
+            }
+          />
+        )}
 
       <GenericEventMessage
         title={getEventContent(event).title}
