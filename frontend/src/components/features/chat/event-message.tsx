--- conflicted
+++ resolved
@@ -19,13 +19,10 @@
 import { getObservationResult } from "./event-content-helpers/get-observation-result";
 import { getEventContent } from "./event-content-helpers/get-event-content";
 import { GenericEventMessage } from "./generic-event-message";
-<<<<<<< HEAD
 import { MicroagentStatus } from "#/types/microagent-status";
 import { MicroagentStatusIndicator } from "./microagent/microagent-status-indicator";
-=======
 import { FileList } from "../files/file-list";
 import { parseMessageFromEvent } from "./event-content-helpers/parse-message-from-event";
->>>>>>> a9f26a13
 import { LikertScale } from "../feedback/likert-scale";
 
 import { useConfig } from "#/hooks/query/use-config";
@@ -153,15 +150,13 @@
     const message = parseMessageFromEvent(event);
 
     return (
-<<<<<<< HEAD
       <div className="flex flex-col self-end">
-        <ChatMessage
-          type={event.source}
-          message={isUserMessage(event) ? event.args.content : event.message}
-          actions={actions}
-        >
+        <ChatMessage type={event.source} message={message} actions={actions}>
           {event.args.image_urls && event.args.image_urls.length > 0 && (
             <ImageCarousel size="small" images={event.args.image_urls} />
+          )}
+          {event.args.file_urls && event.args.file_urls.length > 0 && (
+            <FileList files={event.args.file_urls} />
           )}
           {shouldShowConfirmationButtons && <ConfirmationButtons />}
         </ChatMessage>
@@ -173,17 +168,6 @@
           />
         )}
       </div>
-=======
-      <ChatMessage type={event.source} message={message}>
-        {event.args.image_urls && event.args.image_urls.length > 0 && (
-          <ImageCarousel size="small" images={event.args.image_urls} />
-        )}
-        {event.args.file_urls && event.args.file_urls.length > 0 && (
-          <FileList files={event.args.file_urls} />
-        )}
-        {shouldShowConfirmationButtons && <ConfirmationButtons />}
-      </ChatMessage>
->>>>>>> a9f26a13
     );
   }
 
