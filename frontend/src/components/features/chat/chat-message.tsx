import React from "react";
import Markdown from "react-markdown";
import remarkGfm from "remark-gfm";
import { useSelector } from "react-redux";
import { code } from "../markdown/code";
import { cn } from "#/utils/utils";
import { ul, ol } from "../markdown/list";
import { CopyToClipboardButton } from "#/components/shared/buttons/copy-to-clipboard-button";
<<<<<<< HEAD
import { RootState } from "#/store";

// Function to speak text using Web Speech API
function speakText(text: string) {
  if (!window.speechSynthesis) {
    return;
  }

  // Cancel any ongoing speech
  window.speechSynthesis.cancel();

  // Create a new utterance
  const utterance = new SpeechSynthesisUtterance(text);

  // Get available voices and set a good English voice if available
  let voices = window.speechSynthesis.getVoices();

  // If voices array is empty, try to get them again after a short delay
  if (voices.length === 0) {
    setTimeout(() => {
      voices = window.speechSynthesis.getVoices();
      const englishVoice =
        voices.find(
          (voice) =>
            voice.lang.startsWith("en") && voice.name.includes("Google"),
        ) || voices.find((voice) => voice.lang.startsWith("en"));

      if (englishVoice) {
        utterance.voice = englishVoice;
      }

      // Set properties
      utterance.rate = 1.0; // Normal speed
      utterance.pitch = 1.0; // Normal pitch
      utterance.volume = 1.0; // Full volume

      // Speak the text
      window.speechSynthesis.speak(utterance);
    }, 100);
  } else {
    const englishVoice =
      voices.find(
        (voice) => voice.lang.startsWith("en") && voice.name.includes("Google"),
      ) || voices.find((voice) => voice.lang.startsWith("en"));

    if (englishVoice) {
      utterance.voice = englishVoice;
    }

    // Set properties
    utterance.rate = 1.0; // Normal speed
    utterance.pitch = 1.0; // Normal pitch
    utterance.volume = 1.0; // Full volume

    // Speak the text
    window.speechSynthesis.speak(utterance);
  }
}
=======
import { anchor } from "../markdown/anchor";
>>>>>>> ebb2d86c

interface ChatMessageProps {
  type: "user" | "assistant";
  message: string;
}

export function ChatMessage({
  type,
  message,
  children,
}: React.PropsWithChildren<ChatMessageProps>) {
  const [isHovering, setIsHovering] = React.useState(false);
  const [isCopy, setIsCopy] = React.useState(false);

  const handleCopyToClipboard = async () => {
    await navigator.clipboard.writeText(message);
    setIsCopy(true);
  };

  React.useEffect(() => {
    let timeout: NodeJS.Timeout;

    if (isCopy) {
      timeout = setTimeout(() => {
        setIsCopy(false);
      }, 2000);
    }

    return () => {
      clearTimeout(timeout);
    };
  }, [isCopy]);

  // Get speech enabled state from Redux
  const speechEnabled = useSelector((state: RootState) => state.speech.enabled);

  // Speak assistant messages when they appear
  React.useEffect(() => {
    if (speechEnabled && type === "assistant" && message) {
      // Remove markdown formatting before speaking
      const plainText = message.replace(/[#*`]/g, "");
      speakText(plainText);
    }
  }, [type, message, speechEnabled]);

  return (
    <article
      data-testid={`${type}-message`}
      onMouseEnter={() => setIsHovering(true)}
      onMouseLeave={() => setIsHovering(false)}
      className={cn(
        "rounded-xl relative",
        "flex flex-col gap-2",
        type === "user" && " max-w-[305px] p-4 bg-neutral-700 self-end",
        type === "assistant" && "mt-6 max-w-full bg-tranparent",
      )}
    >
      <CopyToClipboardButton
        isHidden={!isHovering}
        isDisabled={isCopy}
        onClick={handleCopyToClipboard}
        mode={isCopy ? "copied" : "copy"}
      />
      <Markdown
        className="text-sm overflow-auto"
        components={{
          code,
          ul,
          ol,
          a: anchor,
        }}
        remarkPlugins={[remarkGfm]}
      >
        {message}
      </Markdown>
      {children}
    </article>
  );
}<|MERGE_RESOLUTION|>--- conflicted
+++ resolved
@@ -6,8 +6,8 @@
 import { cn } from "#/utils/utils";
 import { ul, ol } from "../markdown/list";
 import { CopyToClipboardButton } from "#/components/shared/buttons/copy-to-clipboard-button";
-<<<<<<< HEAD
 import { RootState } from "#/store";
+import { anchor } from "../markdown/anchor";
 
 // Function to speak text using Web Speech API
 function speakText(text: string) {
@@ -65,9 +65,6 @@
     window.speechSynthesis.speak(utterance);
   }
 }
-=======
-import { anchor } from "../markdown/anchor";
->>>>>>> ebb2d86c
 
 interface ChatMessageProps {
   type: "user" | "assistant";
