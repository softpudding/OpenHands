--- conflicted
+++ resolved
@@ -21,11 +21,7 @@
     <div
       className={cn(
         "absolute h-full w-full left-0 top-0 z-20 bg-black/80 rounded-xl",
-<<<<<<< HEAD
-        pathname === "/" && "top-3 bottom-3 h-auto",
-=======
         pathname === "/" && "bottom-0 top-0 md:top-3 md:bottom-3 h-auto",
->>>>>>> 8ea12599
       )}
     >
       {children}
