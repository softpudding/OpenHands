--- conflicted
+++ resolved
@@ -1,9 +1,5 @@
-<<<<<<< HEAD
 import { StylesConfig } from "react-select";
-import { useCallback, useMemo, useRef } from "react";
-=======
 import { useCallback, useMemo, useState } from "react";
->>>>>>> aa6b4547
 import { useTranslation } from "react-i18next";
 import { Provider } from "../../types/settings";
 import { useGitRepositories } from "../../hooks/query/use-git-repositories";
@@ -31,15 +27,6 @@
   classNamePrefix?: string;
 }
 
-<<<<<<< HEAD
-interface SearchCache {
-  [key: string]: GitRepository[];
-}
-
-/* eslint-disable react/no-unstable-nested-components */
-/* eslint-disable react/jsx-props-no-spreading */
-=======
->>>>>>> aa6b4547
 export function GitRepositoryDropdown({
   provider,
   value,
