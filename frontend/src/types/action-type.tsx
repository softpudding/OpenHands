enum ActionType {
  // Initializes the agent. Only sent by client.
  INIT = "initialize",

  // Represents a message from the user or agent.
  MESSAGE = "message",

  // Represents a system message for an agent, including the system prompt and available tools.
  SYSTEM = "system",

  // Reads the contents of a file.
  READ = "read",

  // Writes the contents to a file.
  WRITE = "write",

  // Runs a command.
  RUN = "run",

  // Runs a IPython command.
  RUN_IPYTHON = "run_ipython",

  // Opens a web page.
  BROWSE = "browse",

  // Interact with the browser instance.
  BROWSE_INTERACTIVE = "browse_interactive",

  // Delegate a (sub)task to another agent.
  DELEGATE = "delegate",

  // Logs a thought.
  THINK = "think",

  // If you're absolutely certain that you've completed your task and have tested your work,
  // use the finish action to stop working.
  FINISH = "finish",

  // Reject a request from user or another agent.
  REJECT = "reject",

  // Changes the state of the agent, e.g. to paused or running
  CHANGE_AGENT_STATE = "change_agent_state",

<<<<<<< HEAD
  // User feedback on messages or the entire trajectory
  USER_FEEDBACK = "user_feedback",
=======
  // Interact with the MCP server.
  MCP = "call_tool_mcp",
>>>>>>> bf383b48
}

export default ActionType;<|MERGE_RESOLUTION|>--- conflicted
+++ resolved
@@ -42,13 +42,11 @@
   // Changes the state of the agent, e.g. to paused or running
   CHANGE_AGENT_STATE = "change_agent_state",
 
-<<<<<<< HEAD
   // User feedback on messages or the entire trajectory
   USER_FEEDBACK = "user_feedback",
-=======
+
   // Interact with the MCP server.
   MCP = "call_tool_mcp",
->>>>>>> bf383b48
 }
 
 export default ActionType;