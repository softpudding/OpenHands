--- conflicted
+++ resolved
@@ -3,8 +3,6 @@
 @plugin '../hero.ts';
 @config "../tailwind.config.js";
 @source '../node_modules/@heroui/theme/dist/**/*.{js,ts,jsx,tsx}';
-@source '../node_modules/@openhands/ui/dist/**/*.{js,ts,jsx,tsx}';
-@import "../node_modules/@openhands/ui/dist/tokens.css";
 
 @plugin 'tailwind-scrollbar' {
   nocompatible: true;
@@ -347,11 +345,8 @@
 
 .git-external-link-icon {
   background: linear-gradient(90deg, rgba(69, 69, 69, 0) 0.35%, #454545 41.39%);
-<<<<<<< HEAD
-=======
 }
 
 .api-configuration-modal {
   box-shadow: 0 183px 51px 0 rgba(0, 0, 0, 0.00), 0 117px 47px 0 rgba(0, 0, 0, 0.01), 0 66px 40px 0 rgba(0, 0, 0, 0.03), 0 29px 29px 0 rgba(0, 0, 0, 0.04), 0 7px 16px 0 rgba(0, 0, 0, 0.05);
->>>>>>> 8ea12599
 }