import React from "react";
import { PrefetchPageLinks } from "react-router";
import { HomeHeader } from "#/components/features/home/home-header";
import { RepoConnector } from "#/components/features/home/repo-connector";
import { TaskSuggestions } from "#/components/features/home/tasks/task-suggestions";
import { GitRepository } from "#/types/git";
import { NewConversation } from "#/components/features/home/new-conversation";
import { RecentConversations } from "#/components/features/home/recent-conversations/recent-conversations";

<PrefetchPageLinks page="/conversations/:conversationId" />;

function HomeScreen() {
  const [selectedRepo, setSelectedRepo] = React.useState<GitRepository | null>(
    null,
  );

  return (
    <div
      data-testid="home-screen"
<<<<<<< HEAD
      className="bg-transparent h-full flex flex-col pt-[35px] overflow-y-auto rounded-xl px-[42px] pt-[42px] custom-scrollbar-always"
=======
      className="px-0 pt-4 bg-transparent h-full flex flex-col pt-[35px] overflow-y-auto rounded-xl lg:px-[42px] lg:pt-[42px] custom-scrollbar-always"
>>>>>>> 8ea12599
    >
      <HomeHeader />

      <div className="pt-[25px] flex justify-center">
        <div
          className="flex flex-col gap-5 px-6 sm:max-w-full sm:min-w-full md:flex-row lg:px-0 lg:max-w-[703px] lg:min-w-[703px]"
          data-testid="home-screen-new-conversation-section"
        >
          <RepoConnector onRepoSelection={(repo) => setSelectedRepo(repo)} />
          <NewConversation />
        </div>
      </div>

      <div className="pt-4 flex sm:justify-start md:justify-center">
        <div
          className="flex flex-col gap-5 px-6 md:flex-row min-w-full md:max-w-full lg:px-0 lg:max-w-[703px] lg:min-w-[703px]"
          data-testid="home-screen-recent-conversations-section"
        >
          <RecentConversations />
          <TaskSuggestions filterFor={selectedRepo} />
        </div>
      </div>
    </div>
  );
}

export default HomeScreen;<|MERGE_RESOLUTION|>--- conflicted
+++ resolved
@@ -17,11 +17,7 @@
   return (
     <div
       data-testid="home-screen"
-<<<<<<< HEAD
-      className="bg-transparent h-full flex flex-col pt-[35px] overflow-y-auto rounded-xl px-[42px] pt-[42px] custom-scrollbar-always"
-=======
       className="px-0 pt-4 bg-transparent h-full flex flex-col pt-[35px] overflow-y-auto rounded-xl lg:px-[42px] lg:pt-[42px] custom-scrollbar-always"
->>>>>>> 8ea12599
     >
       <HomeHeader />
 
