--- conflicted
+++ resolved
@@ -4,11 +4,7 @@
 import { RepoConnector } from "#/components/features/home/repo-connector";
 import { TaskSuggestions } from "#/components/features/home/tasks/task-suggestions";
 import { GitRepository } from "#/types/git";
-<<<<<<< HEAD
 import { NewConversation } from "#/components/features/home/new-conversation/new-conversation";
-=======
-import { NewConversation } from "#/components/features/home/new-conversation";
->>>>>>> 8ea12599
 import { RecentConversations } from "#/components/features/home/recent-conversations/recent-conversations";
 
 <PrefetchPageLinks page="/conversations/:conversationId" />;
@@ -21,11 +17,7 @@
   return (
     <div
       data-testid="home-screen"
-<<<<<<< HEAD
-      className="bg-transparent h-full flex flex-col pt-[35px] overflow-y-auto rounded-xl px-[42px] pt-[42px] custom-scrollbar-always"
-=======
       className="px-0 pt-4 bg-transparent h-full flex flex-col pt-[35px] overflow-y-auto rounded-xl lg:px-[42px] lg:pt-[42px] custom-scrollbar-always"
->>>>>>> 8ea12599
     >
       <HomeHeader />
 
