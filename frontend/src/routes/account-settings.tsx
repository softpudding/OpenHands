--- conflicted
+++ resolved
@@ -27,12 +27,9 @@
   displayErrorToast,
   displaySuccessToast,
 } from "#/utils/custom-toast-handlers";
-<<<<<<< HEAD
 import { ServerUserSettings } from "#/api/settings-service/settings-service.types";
-=======
 import { ProviderOptions } from "#/types/settings";
 import { useAuth } from "#/context/auth-context";
->>>>>>> d1851cc3
 
 // Define REMOTE_RUNTIME_OPTIONS for testing
 const REMOTE_RUNTIME_OPTIONS = [
@@ -74,10 +71,7 @@
         isCustomModel(resources.models, settings.llm_model) ||
         hasAdvancedSettingsSet({
           ...settings,
-<<<<<<< HEAD
-          provider_tokens: settings.provider_tokens || {},
-=======
->>>>>>> d1851cc3
+          provider_tokens_set: settings.provider_tokens_set || {},
         })
       );
     }
@@ -86,18 +80,12 @@
   };
 
   const hasAppSlug = !!config?.APP_SLUG;
-<<<<<<< HEAD
-  const isGitHubTokenSet = settings?.github_token_is_set;
-  const isLLMKeySet = settings?.llm_api_key === "**********";
+  const isLLMKeySet = settings?.llm_api_key_set === "**********";
   const isAnalyticsEnabled = settings?.user_consents_to_analytics;
-=======
   const isGitHubTokenSet =
     providerTokensSet.includes(ProviderOptions.github) || false;
   const isGitLabTokenSet =
     providerTokensSet.includes(ProviderOptions.gitlab) || false;
-  const isLLMKeySet = settings?.LLM_API_KEY_SET;
-  const isAnalyticsEnabled = settings?.USER_CONSENTS_TO_ANALYTICS;
->>>>>>> d1851cc3
   const isAdvancedSettingsSet = determineWhetherToToggleAdvancedSettings();
 
   const modelsAndProviders = organizeModelsAndProviders(
@@ -131,6 +119,10 @@
     const remoteRuntimeResourceFactor = REMOTE_RUNTIME_OPTIONS.find(
       ({ label }) => label === rawRemoteRuntimeResourceFactor,
     )?.key;
+    const remoteRuntimeResourceFactorValue = parseInt(
+      remoteRuntimeResourceFactor || "",
+      10,
+    );
 
     const userConsentsToAnalytics =
       formData.get("enable-analytics-switch")?.toString() === "on";
@@ -156,32 +148,7 @@
       : llmBaseUrl;
     const finalLlmApiKey = shouldHandleSpecialSaasCase ? undefined : llmApiKey;
 
-<<<<<<< HEAD
-    const githubToken = formData.get("github-token-input")?.toString();
     const newSettings: Partial<ServerUserSettings> = {
-      github_token: githubToken,
-      provider_tokens: githubToken
-        ? {
-            github: githubToken,
-            gitlab: "",
-          }
-        : undefined,
-      language: languageValue,
-      user_consents_to_analytics: userConsentsToAnalytics,
-      enable_default_condenser: enableMemoryCondenser,
-      enable_sound_notifications: enableSoundNotifications,
-      llm_model: finalLlmModel,
-      llm_base_url: finalLlmBaseUrl,
-      llm_api_key: finalLlmApiKey,
-      agent: formData.get("agent-input")?.toString(),
-      security_analyzer:
-        formData.get("security-analyzer-input")?.toString() || "",
-      remote_runtime_resource_factor:
-        remoteRuntimeResourceFactor ||
-        DEFAULT_SETTINGS.remote_runtime_resource_factor,
-      confirmation_mode: confirmationModeIsEnabled,
-=======
-    const newSettings = {
       provider_tokens:
         githubToken || gitlabToken
           ? {
@@ -189,22 +156,20 @@
               gitlab: gitlabToken || "",
             }
           : undefined,
-      LANGUAGE: languageValue,
+      language: languageValue,
       user_consents_to_analytics: userConsentsToAnalytics,
-      ENABLE_DEFAULT_CONDENSER: enableMemoryCondenser,
-      ENABLE_SOUND_NOTIFICATIONS: enableSoundNotifications,
-      LLM_MODEL: finalLlmModel,
-      LLM_BASE_URL: finalLlmBaseUrl,
-      llm_api_key: finalLlmApiKey,
-      AGENT: formData.get("agent-input")?.toString(),
-      SECURITY_ANALYZER:
+      enable_default_condenser: enableMemoryCondenser,
+      enable_sound_notifications: enableSoundNotifications,
+      llm_model: finalLlmModel,
+      llm_base_url: finalLlmBaseUrl,
+      llm_api_key_set: finalLlmApiKey,
+      agent: formData.get("agent-input")?.toString(),
+      security_analyzer:
         formData.get("security-analyzer-input")?.toString() || "",
-      REMOTE_RUNTIME_RESOURCE_FACTOR:
-        remoteRuntimeResourceFactor !== null
-          ? Number(remoteRuntimeResourceFactor)
-          : DEFAULT_SETTINGS.REMOTE_RUNTIME_RESOURCE_FACTOR,
-      CONFIRMATION_MODE: confirmationModeIsEnabled,
->>>>>>> d1851cc3
+      remote_runtime_resource_factor:
+        remoteRuntimeResourceFactorValue ||
+        DEFAULT_SETTINGS.remote_runtime_resource_factor,
+      confirmation_mode: confirmationModeIsEnabled,
     };
 
     saveSettings(newSettings, {
@@ -297,13 +262,8 @@
                 <SettingsInput
                   testId="llm-custom-model-input"
                   name="llm-custom-model-input"
-<<<<<<< HEAD
-                  label="Custom Model"
+                  label={t(I18nKey.SETTINGS$CUSTOM_MODEL)}
                   defaultValue={settings.llm_model}
-=======
-                  label={t(I18nKey.SETTINGS$CUSTOM_MODEL)}
-                  defaultValue={settings.LLM_MODEL}
->>>>>>> d1851cc3
                   placeholder="anthropic/claude-3-5-sonnet-20241022"
                   type="text"
                   className="w-[680px]"
@@ -313,13 +273,8 @@
                 <SettingsInput
                   testId="base-url-input"
                   name="base-url-input"
-<<<<<<< HEAD
-                  label="Base URL"
+                  label={t(I18nKey.SETTINGS$BASE_URL)}
                   defaultValue={settings.llm_base_url}
-=======
-                  label={t(I18nKey.SETTINGS$BASE_URL)}
-                  defaultValue={settings.LLM_BASE_URL}
->>>>>>> d1851cc3
                   placeholder="https://api.openai.com"
                   type="text"
                   className="w-[680px]"
