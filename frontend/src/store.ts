import { combineReducers, configureStore } from "@reduxjs/toolkit";
import agentReducer from "./state/agent-slice";
import browserReducer from "./state/browser-slice";
import chatReducer from "./state/chat-slice";
import codeReducer from "./state/code-slice";
import conversationReducer from "./state/conversation-slice";
import fileStateReducer from "./state/file-state-slice";
import initialQueryReducer from "./state/initial-query-slice";
import commandReducer from "./state/command-slice";
import { jupyterReducer } from "./state/jupyter-slice";
import securityAnalyzerReducer from "./state/security-analyzer-slice";
import statusReducer from "./state/status-slice";
import metricsReducer from "./state/metrics-slice";

export const rootReducer = combineReducers({
  fileState: fileStateReducer,
  initialQuery: initialQueryReducer,
  browser: browserReducer,
  chat: chatReducer,
  code: codeReducer,
  cmd: commandReducer,
  agent: agentReducer,
  jupyter: jupyterReducer,
  securityAnalyzer: securityAnalyzerReducer,
  status: statusReducer,
<<<<<<< HEAD
  conversation: conversationReducer,
=======
  metrics: metricsReducer,
>>>>>>> 3bc52cad
});

const store = configureStore({
  reducer: rootReducer,
});

export type RootState = ReturnType<typeof store.getState>;
export type AppStore = typeof store;
export type AppDispatch = typeof store.dispatch;

export default store;<|MERGE_RESOLUTION|>--- conflicted
+++ resolved
@@ -23,11 +23,8 @@
   jupyter: jupyterReducer,
   securityAnalyzer: securityAnalyzerReducer,
   status: statusReducer,
-<<<<<<< HEAD
   conversation: conversationReducer,
-=======
   metrics: metricsReducer,
->>>>>>> 3bc52cad
 });
 
 const store = configureStore({
