import { WebSocketStatus } from "#/context/ws-client-provider";
import { I18nKey } from "#/i18n/declaration";
import { AgentState } from "#/types/agent-state";
import { ConversationStatus } from "#/types/conversation-status";
import { StatusMessage } from "#/types/message";
import { RuntimeStatus } from "#/types/runtime-status";

export enum IndicatorColor {
  BLUE = "bg-blue-500",
  GREEN = "bg-green-500",
  ORANGE = "bg-orange-500",
  YELLOW = "bg-yellow-500",
  RED = "bg-red-500",
  DARK_ORANGE = "bg-orange-800",
}

export const AGENT_STATUS_MAP: {
  [k: string]: string;
} = {
  // Initializing states
  [AgentState.LOADING]: I18nKey.AGENT_STATUS$INITIALIZING,
  [AgentState.INIT]: I18nKey.AGENT_STATUS$INITIALIZING,

  // Ready/Idle/Waiting for user input states
  [AgentState.AWAITING_USER_INPUT]: I18nKey.AGENT_STATUS$WAITING_FOR_TASK,
  [AgentState.AWAITING_USER_CONFIRMATION]:
    I18nKey.AGENT_STATUS$WAITING_FOR_TASK,
  [AgentState.USER_CONFIRMED]: I18nKey.AGENT_STATUS$WAITING_FOR_TASK,
  [AgentState.USER_REJECTED]: I18nKey.AGENT_STATUS$WAITING_FOR_TASK,
  [AgentState.FINISHED]: I18nKey.AGENT_STATUS$WAITING_FOR_TASK,

  // Actively working states
  [AgentState.RUNNING]: I18nKey.AGENT_STATUS$RUNNING_TASK,

  // Agent stopped/paused states
  [AgentState.PAUSED]: I18nKey.AGENT_STATUS$AGENT_STOPPED,
  [AgentState.STOPPED]: I18nKey.AGENT_STATUS$AGENT_STOPPED,
  [AgentState.REJECTED]: I18nKey.AGENT_STATUS$AGENT_STOPPED,

  // Agent error states
  [AgentState.ERROR]: I18nKey.AGENT_STATUS$ERROR_OCCURRED,
  [AgentState.RATE_LIMITED]: I18nKey.AGENT_STATUS$ERROR_OCCURRED,
};

export function getIndicatorColor(
  webSocketStatus: WebSocketStatus,
  conversationStatus: ConversationStatus | null,
  runtimeStatus: RuntimeStatus | null,
  agentState: AgentState | null,
) {
  if (
    webSocketStatus === "DISCONNECTED" ||
    conversationStatus === "STOPPED" ||
    runtimeStatus === "STATUS$STOPPED" ||
    agentState === AgentState.STOPPED ||
    agentState === AgentState.ERROR
  ) {
    return IndicatorColor.RED;
  }

  // Prioritize agent state when it indicates readiness, even if runtime status is stale
  const agentIsReady =
    agentState &&
    [
      AgentState.AWAITING_USER_INPUT,
      AgentState.RUNNING,
      AgentState.FINISHED,
      AgentState.AWAITING_USER_CONFIRMATION,
      AgentState.USER_CONFIRMED,
      AgentState.USER_REJECTED,
    ].includes(agentState);

  // Display a yellow working icon while the runtime is starting
  if (
    conversationStatus === "STARTING" ||
    (!["STATUS$READY", null].includes(runtimeStatus) && !agentIsReady) ||
    (agentState != null &&
      [
        AgentState.LOADING,
        AgentState.PAUSED,
        AgentState.REJECTED,
        AgentState.RATE_LIMITED,
      ].includes(agentState))
  ) {
    return IndicatorColor.YELLOW;
  }

  if (agentState === AgentState.AWAITING_USER_CONFIRMATION) {
    return IndicatorColor.ORANGE;
  }

  if (agentState === AgentState.AWAITING_USER_INPUT) {
    return IndicatorColor.BLUE;
  }

  // All other agent states are green
  return IndicatorColor.GREEN;
}

export function getStatusCode(
  statusMessage: StatusMessage,
  webSocketStatus: WebSocketStatus,
  conversationStatus: ConversationStatus | null,
  runtimeStatus: RuntimeStatus | null,
  agentState: AgentState | null,
) {
  // Handle conversation and runtime stopped states
  if (conversationStatus === "STOPPED" || runtimeStatus === "STATUS$STOPPED") {
    return I18nKey.CHAT_INTERFACE$STOPPED;
  }

<<<<<<< HEAD
  // Handle runtime status messages
=======
  // Prioritize agent state when it indicates readiness, even if runtime status is stale
  const agentIsReady =
    agentState &&
    [
      AgentState.AWAITING_USER_INPUT,
      AgentState.RUNNING,
      AgentState.FINISHED,
      AgentState.PAUSED,
      AgentState.AWAITING_USER_CONFIRMATION,
      AgentState.USER_CONFIRMED,
      AgentState.USER_REJECTED,
    ].includes(agentState);

>>>>>>> 8ea12599
  if (
    runtimeStatus &&
    !["STATUS$READY", "STATUS$RUNTIME_STARTED"].includes(runtimeStatus) &&
    !agentIsReady // Skip runtime status check if agent is ready
  ) {
    const result = (I18nKey as { [key: string]: string })[runtimeStatus];
    if (result) {
      return result;
    }
    return runtimeStatus;
  }

  // Handle WebSocket connection states
  if (webSocketStatus === "DISCONNECTED") {
    return I18nKey.CHAT_INTERFACE$DISCONNECTED;
  }
  if (webSocketStatus === "CONNECTING") {
    return I18nKey.CHAT_INTERFACE$CONNECTING;
  }

  // Handle agent states with simplified status messages
  if (agentState) {
    return AGENT_STATUS_MAP[agentState];
  }

  // Handle runtime status when no agent state
  if (runtimeStatus && runtimeStatus !== "STATUS$READY" && !agentState) {
    return runtimeStatus;
  }

  return I18nKey.CHAT_INTERFACE$AGENT_ERROR_MESSAGE;
}<|MERGE_RESOLUTION|>--- conflicted
+++ resolved
@@ -109,9 +109,6 @@
     return I18nKey.CHAT_INTERFACE$STOPPED;
   }
 
-<<<<<<< HEAD
-  // Handle runtime status messages
-=======
   // Prioritize agent state when it indicates readiness, even if runtime status is stale
   const agentIsReady =
     agentState &&
@@ -125,7 +122,6 @@
       AgentState.USER_REJECTED,
     ].includes(agentState);
 
->>>>>>> 8ea12599
   if (
     runtimeStatus &&
     !["STATUS$READY", "STATUS$RUNTIME_STARTED"].includes(runtimeStatus) &&
