import { WebSocketStatus } from "#/context/ws-client-provider";
import { I18nKey } from "#/i18n/declaration";
import { AgentState } from "#/types/agent-state";
import { ConversationStatus } from "#/types/conversation-status";
import { StatusMessage } from "#/types/message";
import { RuntimeStatus } from "#/types/runtime-status";

export enum IndicatorColor {
  BLUE = "bg-blue-500",
  GREEN = "bg-green-500",
  ORANGE = "bg-orange-500",
  YELLOW = "bg-yellow-500",
  RED = "bg-red-500",
  DARK_ORANGE = "bg-orange-800",
}

export const AGENT_STATUS_MAP: {
  [k: string]: string;
} = {
  // Initializing states
  [AgentState.LOADING]: I18nKey.AGENT_STATUS$INITIALIZING,
  [AgentState.INIT]: I18nKey.AGENT_STATUS$INITIALIZING,

  // Ready/Idle/Waiting for user input states
  [AgentState.AWAITING_USER_INPUT]: I18nKey.AGENT_STATUS$WAITING_FOR_TASK,
  [AgentState.AWAITING_USER_CONFIRMATION]:
    I18nKey.AGENT_STATUS$WAITING_FOR_TASK,
  [AgentState.USER_CONFIRMED]: I18nKey.AGENT_STATUS$WAITING_FOR_TASK,
  [AgentState.USER_REJECTED]: I18nKey.AGENT_STATUS$WAITING_FOR_TASK,
  [AgentState.FINISHED]: I18nKey.AGENT_STATUS$WAITING_FOR_TASK,

  // Actively working states
  [AgentState.RUNNING]: I18nKey.AGENT_STATUS$RUNNING_TASK,

  // Agent stopped/paused states
  [AgentState.PAUSED]: I18nKey.AGENT_STATUS$AGENT_STOPPED,
  [AgentState.STOPPED]: I18nKey.AGENT_STATUS$AGENT_STOPPED,
  [AgentState.REJECTED]: I18nKey.AGENT_STATUS$AGENT_STOPPED,

  // Agent error states
  [AgentState.ERROR]: I18nKey.AGENT_STATUS$ERROR_OCCURRED,
  [AgentState.RATE_LIMITED]: I18nKey.AGENT_STATUS$ERROR_OCCURRED,
};

export function getIndicatorColor(
  webSocketStatus: WebSocketStatus,
  conversationStatus: ConversationStatus | null,
  runtimeStatus: RuntimeStatus | null,
  agentState: AgentState | null,
) {
  if (
    webSocketStatus === "DISCONNECTED" ||
    conversationStatus === "STOPPED" ||
    runtimeStatus === "STATUS$STOPPED" ||
    agentState === AgentState.STOPPED ||
    agentState === AgentState.ERROR
  ) {
    return IndicatorColor.RED;
  }
  // Display a yellow working icon while the runtime is starting
  if (
    conversationStatus === "STARTING" ||
    !["STATUS$READY", null].includes(runtimeStatus) ||
    (agentState != null &&
      [
        AgentState.LOADING,
        AgentState.PAUSED,
        AgentState.REJECTED,
        AgentState.RATE_LIMITED,
      ].includes(agentState))
  ) {
    return IndicatorColor.YELLOW;
  }

  if (agentState === AgentState.AWAITING_USER_CONFIRMATION) {
    return IndicatorColor.ORANGE;
  }

  if (agentState === AgentState.AWAITING_USER_INPUT) {
    return IndicatorColor.BLUE;
  }

  // All other agent states are green
  return IndicatorColor.GREEN;
}

export function getStatusCode(
  statusMessage: StatusMessage,
  webSocketStatus: WebSocketStatus,
  conversationStatus: ConversationStatus | null,
  runtimeStatus: RuntimeStatus | null,
  agentState: AgentState | null,
) {
  // Handle conversation and runtime stopped states
  if (conversationStatus === "STOPPED" || runtimeStatus === "STATUS$STOPPED") {
    return I18nKey.CHAT_INTERFACE$STOPPED;
  }

  // Handle runtime status messages
  if (
    runtimeStatus &&
    !["STATUS$READY", "STATUS$RUNTIME_STARTED"].includes(runtimeStatus)
  ) {
    const result = (I18nKey as { [key: string]: string })[runtimeStatus];
    if (result) {
      return result;
    }
    return runtimeStatus;
  }

  // Handle WebSocket connection states
  if (webSocketStatus === "DISCONNECTED") {
    return I18nKey.CHAT_INTERFACE$DISCONNECTED;
  }
  if (webSocketStatus === "CONNECTING") {
    return I18nKey.CHAT_INTERFACE$CONNECTING;
  }

  // Handle agent states with simplified status messages
  if (agentState) {
    return AGENT_STATUS_MAP[agentState];
  }

  // Handle runtime status when no agent state
  if (runtimeStatus && runtimeStatus !== "STATUS$READY" && !agentState) {
    return runtimeStatus;
  }

<<<<<<< HEAD
  // Default error state
  return "STATUS$ERROR";
=======
  return I18nKey.CHAT_INTERFACE$AGENT_ERROR_MESSAGE;
>>>>>>> d4489d62
}<|MERGE_RESOLUTION|>--- conflicted
+++ resolved
@@ -126,10 +126,5 @@
     return runtimeStatus;
   }
 
-<<<<<<< HEAD
-  // Default error state
-  return "STATUS$ERROR";
-=======
   return I18nKey.CHAT_INTERFACE$AGENT_ERROR_MESSAGE;
->>>>>>> d4489d62
 }