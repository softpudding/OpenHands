--- conflicted
+++ resolved
@@ -262,7 +262,6 @@
 };
 
 /**
-<<<<<<< HEAD
  * Construct the repository URL for different providers
  * @param provider The git provider
  * @param repositoryName The repository name in format "owner/repo"
@@ -339,22 +338,10 @@
  * @returns The create PR prompt
  */
 export const getCreatePRPrompt = (gitProvider: Provider): string => {
-=======
- * Get the repository markdown creation prompt with additional PR creation instructions
- * @param gitProvider The git provider to use for generating provider-specific text
- * @param query Optional custom query to use instead of the default prompt
- * @returns The complete prompt for creating repository markdown and PR instructions
- */
-export const getRepoMdCreatePrompt = (
-  gitProvider: Provider,
-  query?: string,
-): string => {
->>>>>>> 75653e80
   const providerName = getProviderName(gitProvider);
   const pr = getPR(gitProvider === "gitlab");
   const prShort = getPRShort(gitProvider === "gitlab");
 
-<<<<<<< HEAD
   return `Please push the changes to ${providerName} and open a ${pr}. If you're on a default branch (e.g., main, master, deploy), create a new branch with a descriptive name otherwise use the current branch. If a ${pr} template exists in the repository, please follow it when creating the ${prShort} description.`;
 };
 
@@ -423,7 +410,21 @@
 
   return getLimitedTaskGroups(suggestedTasks, 3);
 }
-=======
+
+/**
+ * Get the repository markdown creation prompt with additional PR creation instructions
+ * @param gitProvider The git provider to use for generating provider-specific text
+ * @param query Optional custom query to use instead of the default prompt
+ * @returns The complete prompt for creating repository markdown and PR instructions
+ */
+export const getRepoMdCreatePrompt = (
+  gitProvider: Provider,
+  query?: string,
+): string => {
+  const providerName = getProviderName(gitProvider);
+  const pr = getPR(gitProvider === "gitlab");
+  const prShort = getPRShort(gitProvider === "gitlab");
+
   return `Please explore this repository. Create the file .openhands/microagents/repo.md with:
             ${
               query
@@ -436,5 +437,4 @@
             }
 
 Please push the changes to your branch on ${providerName} and create a ${pr}. Please create a meaningful branch name that describes the changes. If a ${pr} template exists in the repository, please follow it when creating the ${prShort} description.`;
-};
->>>>>>> 75653e80
+};