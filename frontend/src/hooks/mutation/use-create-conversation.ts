--- conflicted
+++ resolved
@@ -4,11 +4,11 @@
 import { useDispatch, useSelector } from "react-redux";
 import { setInitialPrompt } from "#/state/initial-query-slice";
 import { RootState } from "#/store";
-<<<<<<< HEAD
 import { ConversationService } from "#/api/conversation-service/conversation-service.api";
+import { GitRepository } from "#/types/git";
 
 const conversationMutationFn = async (
-  selectedRepository: string | undefined,
+  selectedRepository: string | GitRepository | undefined,
   initialUserMsg: string | undefined,
   imageUrls: string[],
   replayJson: string | undefined,
@@ -24,9 +24,6 @@
     replayJson,
   );
 };
-=======
-import { GitRepository } from "#/types/git";
->>>>>>> 16137942
 
 export const useCreateConversation = () => {
   const queryClient = useQueryClient();
@@ -36,7 +33,6 @@
     (state: RootState) => state.initialQuery,
   );
 
-<<<<<<< HEAD
   const handleSuccess = async (conversationId: string, q?: string) => {
     if (q) dispatch(setInitialPrompt(q));
     posthog.capture("initial_query_submitted", {
@@ -54,11 +50,6 @@
   };
 
   return useMutation({
-    mutationFn: async (variables: { q?: string }) =>
-      conversationMutationFn(
-        selectedRepository || undefined,
-=======
-  return useMutation({
     mutationKey: ["create-conversation"],
     mutationFn: async (variables: {
       q?: string;
@@ -66,9 +57,8 @@
     }) => {
       if (variables.q) dispatch(setInitialPrompt(variables.q));
 
-      return OpenHands.createConversation(
-        variables.selectedRepository || undefined,
->>>>>>> 16137942
+      return conversationMutationFn(
+        variables.selectedRepository || selectedRepository || undefined,
         variables.q,
         files,
         replayJson || undefined,
