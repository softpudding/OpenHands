--- conflicted
+++ resolved
@@ -1,11 +1,6 @@
 import { useQuery } from "@tanstack/react-query";
 import { useSelector } from "react-redux";
-<<<<<<< HEAD
-import OpenHands from "#/api/open-hands";
 import { useConversationContext } from "#/context/conversation-context";
-=======
-import { useConversation } from "#/context/conversation-context";
->>>>>>> 16137942
 import { RootState } from "#/store";
 import { RUNTIME_INACTIVE_STATES } from "#/types/agent-state";
 import { FileService } from "#/api/file-service/file-service.api";
